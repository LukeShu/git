--- conflicted
+++ resolved
@@ -886,18 +886,13 @@
 	regex_t regex;
 
 	if (prefix[0] == '!') {
-<<<<<<< HEAD
-=======
-		if (prefix[1] != '!')
-			return -1;
->>>>>>> aac4fac1
 		prefix++;
 
 		if (prefix[0] == '-') {
 			prefix++;
 			negative = 1;
 		} else if (prefix[0] != '!') {
-			die ("Invalid search pattern: %s", prefix);
+			return -1;
 		}
 	}
 
