#include "cache.h"
#include "commit.h"
#include "refs.h"
#include "pkt-line.h"
#include "sideband.h"
#include "run-command.h"
#include "remote.h"
#include "send-pack.h"
#include "quote.h"
#include "transport.h"

static const char send_pack_usage[] =
"git send-pack [--all | --mirror] [--dry-run] [--force] [--receive-pack=<git-receive-pack>] [--verbose] [--thin] [<host>:]<directory> [<ref>...]\n"
"  --all and explicit <ref> specification are mutually exclusive.";

static struct send_pack_args args;

static int feed_object(const unsigned char *sha1, int fd, int negative)
{
	char buf[42];

	if (negative && !has_sha1_file(sha1))
		return 1;

	memcpy(buf + negative, sha1_to_hex(sha1), 40);
	if (negative)
		buf[0] = '^';
	buf[40 + negative] = '\n';
	return write_or_whine(fd, buf, 41 + negative, "send-pack: send refs");
}

/*
 * Make a pack stream and spit it out into file descriptor fd
 */
static int pack_objects(int fd, struct ref *refs, struct extra_have_objects *extra, struct send_pack_args *args)
{
	/*
	 * The child becomes pack-objects --revs; we feed
	 * the revision parameters to it via its stdin and
	 * let its stdout go back to the other end.
	 */
	const char *argv[] = {
		"pack-objects",
		"--all-progress-implied",
		"--revs",
		"--stdout",
		NULL,
		NULL,
		NULL,
		NULL,
	};
	struct child_process po;
	int i;

	i = 4;
	if (args->use_thin_pack)
		argv[i++] = "--thin";
	if (args->use_ofs_delta)
		argv[i++] = "--delta-base-offset";
	if (args->quiet)
		argv[i++] = "-q";
	memset(&po, 0, sizeof(po));
	po.argv = argv;
	po.in = -1;
	po.out = args->stateless_rpc ? -1 : fd;
	po.git_cmd = 1;
	if (start_command(&po))
		die_errno("git pack-objects failed");

	/*
	 * We feed the pack-objects we just spawned with revision
	 * parameters by writing to the pipe.
	 */
	for (i = 0; i < extra->nr; i++)
		if (!feed_object(extra->array[i], po.in, 1))
			break;

	while (refs) {
		if (!is_null_sha1(refs->old_sha1) &&
		    !feed_object(refs->old_sha1, po.in, 1))
			break;
		if (!is_null_sha1(refs->new_sha1) &&
		    !feed_object(refs->new_sha1, po.in, 0))
			break;
		refs = refs->next;
	}

	close(po.in);

	if (args->stateless_rpc) {
		char *buf = xmalloc(LARGE_PACKET_MAX);
		while (1) {
			ssize_t n = xread(po.out, buf, LARGE_PACKET_MAX);
			if (n <= 0)
				break;
			send_sideband(fd, -1, buf, n, LARGE_PACKET_MAX);
		}
		free(buf);
		close(po.out);
		po.out = -1;
	}

	if (finish_command(&po))
		return error("pack-objects died with strange error");
	return 0;
}

static int receive_status(int in, struct ref *refs)
{
	struct ref *hint;
	char line[1000];
	int ret = 0;
	int len = packet_read_line(in, line, sizeof(line));
	if (len < 10 || memcmp(line, "unpack ", 7))
		return error("did not receive remote status");
	if (memcmp(line, "unpack ok\n", 10)) {
		char *p = line + strlen(line) - 1;
		if (*p == '\n')
			*p = '\0';
		error("unpack failed: %s", line + 7);
		ret = -1;
	}
	hint = NULL;
	while (1) {
		char *refname;
		char *msg;
		len = packet_read_line(in, line, sizeof(line));
		if (!len)
			break;
		if (len < 3 ||
		    (memcmp(line, "ok ", 3) && memcmp(line, "ng ", 3))) {
			fprintf(stderr, "protocol error: %s\n", line);
			ret = -1;
			break;
		}

		line[strlen(line)-1] = '\0';
		refname = line + 3;
		msg = strchr(refname, ' ');
		if (msg)
			*msg++ = '\0';

		/* first try searching at our hint, falling back to all refs */
		if (hint)
			hint = find_ref_by_name(hint, refname);
		if (!hint)
			hint = find_ref_by_name(refs, refname);
		if (!hint) {
			warning("remote reported status on unknown ref: %s",
					refname);
			continue;
		}
		if (hint->status != REF_STATUS_EXPECTING_REPORT) {
			warning("remote reported status on unexpected ref: %s",
					refname);
			continue;
		}

		if (line[0] == 'o' && line[1] == 'k')
			hint->status = REF_STATUS_OK;
		else {
			hint->status = REF_STATUS_REMOTE_REJECT;
			ret = -1;
		}
		if (msg)
			hint->remote_status = xstrdup(msg);
		/* start our next search from the next ref */
		hint = hint->next;
	}
	return ret;
}

static void print_helper_status(struct ref *ref)
{
	struct strbuf buf = STRBUF_INIT;

	for (; ref; ref = ref->next) {
		const char *msg = NULL;
		const char *res;

		switch(ref->status) {
		case REF_STATUS_NONE:
			res = "error";
			msg = "no match";
			break;

		case REF_STATUS_OK:
			res = "ok";
			break;

		case REF_STATUS_UPTODATE:
			res = "ok";
			msg = "up to date";
			break;

		case REF_STATUS_REJECT_NONFASTFORWARD:
			res = "error";
			msg = "non-fast forward";
			break;

		case REF_STATUS_REJECT_NODELETE:
		case REF_STATUS_REMOTE_REJECT:
			res = "error";
			break;

		case REF_STATUS_EXPECTING_REPORT:
		default:
			continue;
		}

		strbuf_reset(&buf);
		strbuf_addf(&buf, "%s %s", res, ref->name);
		if (ref->remote_status)
			msg = ref->remote_status;
		if (msg) {
			strbuf_addch(&buf, ' ');
			quote_two_c_style(&buf, "", msg, 0);
		}
		strbuf_addch(&buf, '\n');

		safe_write(1, buf.buf, buf.len);
	}
	strbuf_release(&buf);
}

static int sideband_demux(int in, int out, void *data)
{
<<<<<<< HEAD
	int *fd = data;
#ifdef NO_PTHREADS
=======
	int *fd = data, ret;
#ifndef WIN32
>>>>>>> 61432146
	close(fd[1]);
#endif
	ret = recv_sideband("send-pack", fd[0], out);
	close(out);
	return ret;
}

int send_pack(struct send_pack_args *args,
	      int fd[], struct child_process *conn,
	      struct ref *remote_refs,
	      struct extra_have_objects *extra_have)
{
	int in = fd[0];
	int out = fd[1];
	struct strbuf req_buf = STRBUF_INIT;
	struct ref *ref;
	int new_refs;
	int allow_deleting_refs = 0;
	int status_report = 0;
	int use_sideband = 0;
	unsigned cmds_sent = 0;
	int ret;
	struct async demux;

	/* Does the other end support the reporting? */
	if (server_supports("report-status"))
		status_report = 1;
	if (server_supports("delete-refs"))
		allow_deleting_refs = 1;
	if (server_supports("ofs-delta"))
		args->use_ofs_delta = 1;
	if (server_supports("side-band-64k"))
		use_sideband = 1;

	if (!remote_refs) {
		fprintf(stderr, "No refs in common and none specified; doing nothing.\n"
			"Perhaps you should specify a branch such as 'master'.\n");
		return 0;
	}

	/*
	 * Finally, tell the other end!
	 */
	new_refs = 0;
	for (ref = remote_refs; ref; ref = ref->next) {
		if (!ref->peer_ref && !args->send_mirror)
			continue;

		/* Check for statuses set by set_ref_status_for_push() */
		switch (ref->status) {
		case REF_STATUS_REJECT_NONFASTFORWARD:
		case REF_STATUS_UPTODATE:
			continue;
		default:
			; /* do nothing */
		}

		if (ref->deletion && !allow_deleting_refs) {
			ref->status = REF_STATUS_REJECT_NODELETE;
			continue;
		}

		if (!ref->deletion)
			new_refs++;

		if (args->dry_run) {
			ref->status = REF_STATUS_OK;
		} else {
			char *old_hex = sha1_to_hex(ref->old_sha1);
			char *new_hex = sha1_to_hex(ref->new_sha1);

			if (!cmds_sent && (status_report || use_sideband)) {
				packet_buf_write(&req_buf, "%s %s %s%c%s%s",
					old_hex, new_hex, ref->name, 0,
					status_report ? " report-status" : "",
					use_sideband ? " side-band-64k" : "");
			}
			else
				packet_buf_write(&req_buf, "%s %s %s",
					old_hex, new_hex, ref->name);
			ref->status = status_report ?
				REF_STATUS_EXPECTING_REPORT :
				REF_STATUS_OK;
			cmds_sent++;
		}
	}

	if (args->stateless_rpc) {
		if (!args->dry_run && cmds_sent) {
			packet_buf_flush(&req_buf);
			send_sideband(out, -1, req_buf.buf, req_buf.len, LARGE_PACKET_MAX);
		}
	} else {
		safe_write(out, req_buf.buf, req_buf.len);
		packet_flush(out);
	}
	strbuf_release(&req_buf);

	if (use_sideband && cmds_sent) {
		memset(&demux, 0, sizeof(demux));
		demux.proc = sideband_demux;
		demux.data = fd;
		demux.out = -1;
		if (start_async(&demux))
			die("receive-pack: unable to fork off sideband demultiplexer");
		in = demux.out;
	}

	if (new_refs && cmds_sent) {
		if (pack_objects(out, remote_refs, extra_have, args) < 0) {
			for (ref = remote_refs; ref; ref = ref->next)
				ref->status = REF_STATUS_NONE;
			if (args->stateless_rpc)
				close(out);
			if (use_sideband)
				finish_async(&demux);
			return -1;
		}
	}
	if (args->stateless_rpc && cmds_sent)
		packet_flush(out);

	if (status_report && cmds_sent)
		ret = receive_status(in, remote_refs);
	else
		ret = 0;
	if (args->stateless_rpc)
		packet_flush(out);

	if (use_sideband && cmds_sent) {
		if (finish_async(&demux)) {
			error("error in sideband demultiplexer");
			ret = -1;
		}
		close(demux.out);
	}

	if (ret < 0)
		return ret;
	for (ref = remote_refs; ref; ref = ref->next) {
		switch (ref->status) {
		case REF_STATUS_NONE:
		case REF_STATUS_UPTODATE:
		case REF_STATUS_OK:
			break;
		default:
			return -1;
		}
	}
	return 0;
}

int cmd_send_pack(int argc, const char **argv, const char *prefix)
{
	int i, nr_refspecs = 0;
	const char **refspecs = NULL;
	const char *remote_name = NULL;
	struct remote *remote = NULL;
	const char *dest = NULL;
	int fd[2];
	struct child_process *conn;
	struct extra_have_objects extra_have;
	struct ref *remote_refs, *local_refs;
	int ret;
	int helper_status = 0;
	int send_all = 0;
	const char *receivepack = "git-receive-pack";
	int flags;
	int nonfastforward = 0;

	argv++;
	for (i = 1; i < argc; i++, argv++) {
		const char *arg = *argv;

		if (*arg == '-') {
			if (!prefixcmp(arg, "--receive-pack=")) {
				receivepack = arg + 15;
				continue;
			}
			if (!prefixcmp(arg, "--exec=")) {
				receivepack = arg + 7;
				continue;
			}
			if (!prefixcmp(arg, "--remote=")) {
				remote_name = arg + 9;
				continue;
			}
			if (!strcmp(arg, "--all")) {
				send_all = 1;
				continue;
			}
			if (!strcmp(arg, "--dry-run")) {
				args.dry_run = 1;
				continue;
			}
			if (!strcmp(arg, "--mirror")) {
				args.send_mirror = 1;
				continue;
			}
			if (!strcmp(arg, "--force")) {
				args.force_update = 1;
				continue;
			}
			if (!strcmp(arg, "--verbose")) {
				args.verbose = 1;
				continue;
			}
			if (!strcmp(arg, "--thin")) {
				args.use_thin_pack = 1;
				continue;
			}
			if (!strcmp(arg, "--stateless-rpc")) {
				args.stateless_rpc = 1;
				continue;
			}
			if (!strcmp(arg, "--helper-status")) {
				helper_status = 1;
				continue;
			}
			usage(send_pack_usage);
		}
		if (!dest) {
			dest = arg;
			continue;
		}
		refspecs = (const char **) argv;
		nr_refspecs = argc - i;
		break;
	}
	if (!dest)
		usage(send_pack_usage);
	/*
	 * --all and --mirror are incompatible; neither makes sense
	 * with any refspecs.
	 */
	if ((refspecs && (send_all || args.send_mirror)) ||
	    (send_all && args.send_mirror))
		usage(send_pack_usage);

	if (remote_name) {
		remote = remote_get(remote_name);
		if (!remote_has_url(remote, dest)) {
			die("Destination %s is not a uri for %s",
			    dest, remote_name);
		}
	}

	if (args.stateless_rpc) {
		conn = NULL;
		fd[0] = 0;
		fd[1] = 1;
	} else {
		conn = git_connect(fd, dest, receivepack,
			args.verbose ? CONNECT_VERBOSE : 0);
	}

	memset(&extra_have, 0, sizeof(extra_have));

	get_remote_heads(fd[0], &remote_refs, 0, NULL, REF_NORMAL,
			 &extra_have);

	transport_verify_remote_names(nr_refspecs, refspecs);

	local_refs = get_local_heads();

	flags = MATCH_REFS_NONE;

	if (send_all)
		flags |= MATCH_REFS_ALL;
	if (args.send_mirror)
		flags |= MATCH_REFS_MIRROR;

	/* match them up */
	if (match_refs(local_refs, &remote_refs, nr_refspecs, refspecs, flags))
		return -1;

	set_ref_status_for_push(remote_refs, args.send_mirror,
		args.force_update);

	ret = send_pack(&args, fd, conn, remote_refs, &extra_have);

	if (helper_status)
		print_helper_status(remote_refs);

	close(fd[1]);
	close(fd[0]);

	ret |= finish_connect(conn);

	if (!helper_status)
		transport_print_push_status(dest, remote_refs, args.verbose, 0, &nonfastforward);

	if (!args.dry_run && remote) {
		struct ref *ref;
		for (ref = remote_refs; ref; ref = ref->next)
			transport_update_tracking_ref(remote, ref, args.verbose);
	}

	if (!ret && !transport_refs_pushed(remote_refs))
		fprintf(stderr, "Everything up-to-date\n");

	return ret;
}<|MERGE_RESOLUTION|>--- conflicted
+++ resolved
@@ -225,13 +225,8 @@
 
 static int sideband_demux(int in, int out, void *data)
 {
-<<<<<<< HEAD
-	int *fd = data;
+	int *fd = data, ret;
 #ifdef NO_PTHREADS
-=======
-	int *fd = data, ret;
-#ifndef WIN32
->>>>>>> 61432146
 	close(fd[1]);
 #endif
 	ret = recv_sideband("send-pack", fd[0], out);
