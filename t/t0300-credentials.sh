#!/bin/sh

test_description='basic credential helper tests'
. ./test-lib.sh
. "$TEST_DIRECTORY"/lib-credential.sh

test_expect_success 'setup helper scripts' '
	cat >dump <<-\EOF &&
	whoami=$(echo $0 | sed s/.*git-credential-//)
	echo >&2 "$whoami: $*"
	OIFS=$IFS
	IFS==
	while read key value; do
		echo >&2 "$whoami: $key=$value"
		eval "$key=$value"
	done
	IFS=$OIFS
	EOF

	write_script git-credential-useless <<-\EOF &&
	. ./dump
	exit 0
	EOF

	write_script git-credential-quit <<-\EOF &&
	. ./dump
	echo quit=1
	EOF

	write_script git-credential-verbatim <<-\EOF &&
	user=$1; shift
	pass=$1; shift
	. ./dump
	test -z "$user" || echo username=$user
	test -z "$pass" || echo password=$pass
	EOF

	PATH="$PWD:$PATH"
'

test_expect_success 'credential_fill invokes helper' '
	check fill "verbatim foo bar" <<-\EOF
	protocol=http
	host=example.com
	--
	protocol=http
	host=example.com
	username=foo
	password=bar
	--
	verbatim: get
	verbatim: protocol=http
	verbatim: host=example.com
	EOF
'

test_expect_success 'credential_fill invokes multiple helpers' '
	check fill useless "verbatim foo bar" <<-\EOF
	protocol=http
	host=example.com
	--
	protocol=http
	host=example.com
	username=foo
	password=bar
	--
	useless: get
	useless: protocol=http
	useless: host=example.com
	verbatim: get
	verbatim: protocol=http
	verbatim: host=example.com
	EOF
'

test_expect_success 'credential_fill stops when we get a full response' '
	check fill "verbatim one two" "verbatim three four" <<-\EOF
	protocol=http
	host=example.com
	--
	protocol=http
	host=example.com
	username=one
	password=two
	--
	verbatim: get
	verbatim: protocol=http
	verbatim: host=example.com
	EOF
'

test_expect_success 'credential_fill continues through partial response' '
	check fill "verbatim one \"\"" "verbatim two three" <<-\EOF
	protocol=http
	host=example.com
	--
	protocol=http
	host=example.com
	username=two
	password=three
	--
	verbatim: get
	verbatim: protocol=http
	verbatim: host=example.com
	verbatim: get
	verbatim: protocol=http
	verbatim: host=example.com
	verbatim: username=one
	EOF
'

test_expect_success 'credential_fill passes along metadata' '
	check fill "verbatim one two" <<-\EOF
	protocol=ftp
	host=example.com
	path=foo.git
	--
	protocol=ftp
	host=example.com
	path=foo.git
	username=one
	password=two
	--
	verbatim: get
	verbatim: protocol=ftp
	verbatim: host=example.com
	verbatim: path=foo.git
	EOF
'

test_expect_success 'credential_approve calls all helpers' '
	check approve useless "verbatim one two" <<-\EOF
	protocol=http
	host=example.com
	username=foo
	password=bar
	--
	--
	useless: store
	useless: protocol=http
	useless: host=example.com
	useless: username=foo
	useless: password=bar
	verbatim: store
	verbatim: protocol=http
	verbatim: host=example.com
	verbatim: username=foo
	verbatim: password=bar
	EOF
'

test_expect_success 'do not bother storing password-less credential' '
	check approve useless <<-\EOF
	protocol=http
	host=example.com
	username=foo
	--
	--
	EOF
'


test_expect_success 'credential_reject calls all helpers' '
	check reject useless "verbatim one two" <<-\EOF
	protocol=http
	host=example.com
	username=foo
	password=bar
	--
	--
	useless: erase
	useless: protocol=http
	useless: host=example.com
	useless: username=foo
	useless: password=bar
	verbatim: erase
	verbatim: protocol=http
	verbatim: host=example.com
	verbatim: username=foo
	verbatim: password=bar
	EOF
'

test_expect_success 'usernames can be preserved' '
	check fill "verbatim \"\" three" <<-\EOF
	protocol=http
	host=example.com
	username=one
	--
	protocol=http
	host=example.com
	username=one
	password=three
	--
	verbatim: get
	verbatim: protocol=http
	verbatim: host=example.com
	verbatim: username=one
	EOF
'

test_expect_success 'usernames can be overridden' '
	check fill "verbatim two three" <<-\EOF
	protocol=http
	host=example.com
	username=one
	--
	protocol=http
	host=example.com
	username=two
	password=three
	--
	verbatim: get
	verbatim: protocol=http
	verbatim: host=example.com
	verbatim: username=one
	EOF
'

test_expect_success 'do not bother completing already-full credential' '
	check fill "verbatim three four" <<-\EOF
	protocol=http
	host=example.com
	username=one
	password=two
	--
	protocol=http
	host=example.com
	username=one
	password=two
	--
	EOF
'

# We can't test the basic terminal password prompt here because
# getpass() tries too hard to find the real terminal. But if our
# askpass helper is run, we know the internal getpass is working.
test_expect_success 'empty helper list falls back to internal getpass' '
	check fill <<-\EOF
	protocol=http
	host=example.com
	--
	protocol=http
	host=example.com
	username=askpass-username
	password=askpass-password
	--
	askpass: Username for '\''http://example.com'\'':
	askpass: Password for '\''http://askpass-username@example.com'\'':
	EOF
'

test_expect_success 'internal getpass does not ask for known username' '
	check fill <<-\EOF
	protocol=http
	host=example.com
	username=foo
	--
	protocol=http
	host=example.com
	username=foo
	password=askpass-password
	--
	askpass: Password for '\''http://foo@example.com'\'':
	EOF
'

HELPER="!f() {
		cat >/dev/null
		echo username=foo
		echo password=bar
	}; f"
test_expect_success 'respect configured credentials' '
	test_config credential.helper "$HELPER" &&
	check fill <<-\EOF
	protocol=http
	host=example.com
	--
	protocol=http
	host=example.com
	username=foo
	password=bar
	--
	EOF
'

test_expect_success 'match configured credential' '
	test_config credential.https://example.com.helper "$HELPER" &&
	check fill <<-\EOF
	protocol=https
	host=example.com
	path=repo.git
	--
	protocol=https
	host=example.com
	username=foo
	password=bar
	--
	EOF
'

test_expect_success 'do not match configured credential' '
	test_config credential.https://foo.helper "$HELPER" &&
	check fill <<-\EOF
	protocol=https
	host=bar
	--
	protocol=https
	host=bar
	username=askpass-username
	password=askpass-password
	--
	askpass: Username for '\''https://bar'\'':
	askpass: Password for '\''https://askpass-username@bar'\'':
	EOF
'

test_expect_success 'pull username from config' '
	test_config credential.https://example.com.username foo &&
	check fill <<-\EOF
	protocol=https
	host=example.com
	--
	protocol=https
	host=example.com
	username=foo
	password=askpass-password
	--
	askpass: Password for '\''https://foo@example.com'\'':
	EOF
'

test_expect_success 'http paths can be part of context' '
	check fill "verbatim foo bar" <<-\EOF &&
	protocol=https
	host=example.com
	path=foo.git
	--
	protocol=https
	host=example.com
	username=foo
	password=bar
	--
	verbatim: get
	verbatim: protocol=https
	verbatim: host=example.com
	EOF
	test_config credential.https://example.com.useHttpPath true &&
	check fill "verbatim foo bar" <<-\EOF
	protocol=https
	host=example.com
	path=foo.git
	--
	protocol=https
	host=example.com
	path=foo.git
	username=foo
	password=bar
	--
	verbatim: get
	verbatim: protocol=https
	verbatim: host=example.com
	verbatim: path=foo.git
	EOF
'

test_expect_success 'helpers can abort the process' '
	test_must_fail git \
		-c credential.helper=quit \
		-c credential.helper="verbatim foo bar" \
<<<<<<< HEAD
		credential fill >stdout &&
	test_must_be_empty stdout
=======
		credential fill >stdout 2>stderr <<-\EOF &&
	protocol=http
	host=example.com
	EOF
	>expect &&
	test_cmp expect stdout &&
	cat >expect <<-\EOF &&
	quit: get
	quit: protocol=http
	quit: host=example.com
	fatal: credential helper '\''quit'\'' told us to quit
	EOF
	test_i18ncmp expect stderr
>>>>>>> ba6f0905
'

test_expect_success 'empty helper spec resets helper list' '
	test_config credential.helper "verbatim file file" &&
	check fill "" "verbatim cmdline cmdline" <<-\EOF
	protocol=http
	host=example.com
	--
	protocol=http
	host=example.com
	username=cmdline
	password=cmdline
	--
	verbatim: get
	verbatim: protocol=http
	verbatim: host=example.com
	EOF
'

test_expect_success 'url parser rejects embedded newlines' '
	test_must_fail git credential fill 2>stderr <<-\EOF &&
	url=https://one.example.com?%0ahost=two.example.com/
	EOF
	cat >expect <<-\EOF &&
	warning: url contains a newline in its host component: https://one.example.com?%0ahost=two.example.com/
	fatal: credential url cannot be parsed: https://one.example.com?%0ahost=two.example.com/
	EOF
	test_i18ncmp expect stderr
'

test_expect_success 'host-less URLs are parsed as empty host' '
	check fill "verbatim foo bar" <<-\EOF
	url=cert:///path/to/cert.pem
	--
	protocol=cert
	host=
	path=path/to/cert.pem
	username=foo
	password=bar
	--
	verbatim: get
	verbatim: protocol=cert
	verbatim: host=
	verbatim: path=path/to/cert.pem
	EOF
'

test_expect_success 'credential system refuses to work with missing host' '
	test_must_fail git credential fill 2>stderr <<-\EOF &&
	protocol=http
	EOF
	cat >expect <<-\EOF &&
	fatal: refusing to work with credential missing host field
	EOF
	test_i18ncmp expect stderr
'

test_expect_success 'credential system refuses to work with missing protocol' '
	test_must_fail git credential fill 2>stderr <<-\EOF &&
	host=example.com
	EOF
	cat >expect <<-\EOF &&
	fatal: refusing to work with credential missing protocol field
	EOF
	test_i18ncmp expect stderr
'

test_done<|MERGE_RESOLUTION|>--- conflicted
+++ resolved
@@ -368,16 +368,11 @@
 	test_must_fail git \
 		-c credential.helper=quit \
 		-c credential.helper="verbatim foo bar" \
-<<<<<<< HEAD
-		credential fill >stdout &&
-	test_must_be_empty stdout
-=======
 		credential fill >stdout 2>stderr <<-\EOF &&
 	protocol=http
 	host=example.com
 	EOF
-	>expect &&
-	test_cmp expect stdout &&
+	test_must_be_empty stdout &&
 	cat >expect <<-\EOF &&
 	quit: get
 	quit: protocol=http
@@ -385,7 +380,6 @@
 	fatal: credential helper '\''quit'\'' told us to quit
 	EOF
 	test_i18ncmp expect stderr
->>>>>>> ba6f0905
 '
 
 test_expect_success 'empty helper spec resets helper list' '
