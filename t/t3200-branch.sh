#!/bin/sh
#
# Copyright (c) 2005 Amos Waterland
#

test_description='git branch assorted tests'

GIT_TEST_DEFAULT_INITIAL_BRANCH_NAME=main
export GIT_TEST_DEFAULT_INITIAL_BRANCH_NAME

. ./test-lib.sh
. "$TEST_DIRECTORY"/lib-rebase.sh

test_expect_success 'prepare a trivial repository' '
	echo Hello >A &&
	git update-index --add A &&
	git commit -m "Initial commit." &&
	git branch -M main &&
	echo World >>A &&
	git update-index --add A &&
	git commit -m "Second commit." &&
	HEAD=$(git rev-parse --verify HEAD)
'

test_expect_success 'git branch --help should not have created a bogus branch' '
	test_might_fail git branch --man --help </dev/null >/dev/null 2>&1 &&
	test_path_is_missing .git/refs/heads/--help
'

test_expect_success 'branch -h in broken repository' '
	mkdir broken &&
	(
		cd broken &&
<<<<<<< HEAD
		git init -b main &&
=======
		git init &&
>>>>>>> 8b70966a
		>.git/refs/heads/main &&
		test_expect_code 129 git branch -h >usage 2>&1
	) &&
	test_i18ngrep "[Uu]sage" broken/usage
'

test_expect_success 'git branch abc should create a branch' '
	git branch abc && test_path_is_file .git/refs/heads/abc
'

test_expect_success 'git branch a/b/c should create a branch' '
	git branch a/b/c && test_path_is_file .git/refs/heads/a/b/c
'

test_expect_success 'git branch mb main... should create a branch' '
	git branch mb main... && test_path_is_file .git/refs/heads/mb
'

test_expect_success 'git branch HEAD should fail' '
	test_must_fail git branch HEAD
'

cat >expect <<EOF
$ZERO_OID $HEAD $GIT_COMMITTER_NAME <$GIT_COMMITTER_EMAIL> 1117150200 +0000	branch: Created from main
EOF
test_expect_success 'git branch --create-reflog d/e/f should create a branch and a log' '
	GIT_COMMITTER_DATE="2005-05-26 23:30" \
	git -c core.logallrefupdates=false branch --create-reflog d/e/f &&
	test_path_is_file .git/refs/heads/d/e/f &&
	test_path_is_file .git/logs/refs/heads/d/e/f &&
	test_cmp expect .git/logs/refs/heads/d/e/f
'

test_expect_success 'git branch -d d/e/f should delete a branch and a log' '
	git branch -d d/e/f &&
	test_path_is_missing .git/refs/heads/d/e/f &&
	test_must_fail git reflog exists refs/heads/d/e/f
'

test_expect_success 'git branch j/k should work after branch j has been deleted' '
	git branch j &&
	git branch -d j &&
	git branch j/k
'

test_expect_success 'git branch l should work after branch l/m has been deleted' '
	git branch l/m &&
	git branch -d l/m &&
	git branch l
'

test_expect_success 'git branch -m dumps usage' '
	test_expect_code 128 git branch -m 2>err &&
	test_i18ngrep "branch name required" err
'

test_expect_success 'git branch -m m broken_symref should work' '
	test_when_finished "git branch -D broken_symref" &&
	git branch --create-reflog m &&
	git symbolic-ref refs/heads/broken_symref refs/heads/i_am_broken &&
	git branch -m m broken_symref &&
	git reflog exists refs/heads/broken_symref &&
	test_must_fail git reflog exists refs/heads/i_am_broken
'

test_expect_success 'git branch -m m m/m should work' '
	git branch --create-reflog m &&
	git branch -m m m/m &&
	git reflog exists refs/heads/m/m
'

test_expect_success 'git branch -m n/n n should work' '
	git branch --create-reflog n/n &&
	git branch -m n/n n &&
	git reflog exists refs/heads/n
'

# The topmost entry in reflog for branch bbb is about branch creation.
# Hence, we compare bbb@{1} (instead of bbb@{0}) with aaa@{0}.

test_expect_success 'git branch -m bbb should rename checked out branch' '
	test_when_finished git branch -D bbb &&
	test_when_finished git checkout main &&
	git checkout -b aaa &&
	git commit --allow-empty -m "a new commit" &&
	git rev-parse aaa@{0} >expect &&
	git branch -m bbb &&
	git rev-parse bbb@{1} >actual &&
	test_cmp expect actual &&
	git symbolic-ref HEAD >actual &&
	echo refs/heads/bbb >expect &&
	test_cmp expect actual
'

test_expect_success 'renaming checked out branch works with d/f conflict' '
	test_when_finished "git branch -D foo/bar || git branch -D foo" &&
	test_when_finished git checkout main &&
	git checkout -b foo &&
	git branch -m foo/bar &&
	git symbolic-ref HEAD >actual &&
	echo refs/heads/foo/bar >expect &&
	test_cmp expect actual
'

test_expect_success 'git branch -m o/o o should fail when o/p exists' '
	git branch o/o &&
	git branch o/p &&
	test_must_fail git branch -m o/o o
'

test_expect_success 'git branch -m o/q o/p should fail when o/p exists' '
	git branch o/q &&
	test_must_fail git branch -m o/q o/p
'

test_expect_success 'git branch -M o/q o/p should work when o/p exists' '
	git branch -M o/q o/p
'

test_expect_success 'git branch -m -f o/q o/p should work when o/p exists' '
	git branch o/q &&
	git branch -m -f o/q o/p
'

test_expect_success 'git branch -m q r/q should fail when r exists' '
	git branch q &&
	git branch r &&
	test_must_fail git branch -m q r/q
'

test_expect_success 'git branch -M foo bar should fail when bar is checked out' '
	git branch bar &&
	git checkout -b foo &&
	test_must_fail git branch -M bar foo
'

test_expect_success 'git branch -M baz bam should succeed when baz is checked out' '
	git checkout -b baz &&
	git branch bam &&
	git branch -M baz bam &&
	test $(git rev-parse --abbrev-ref HEAD) = bam
'

test_expect_success 'git branch -M baz bam should add entries to .git/logs/HEAD' '
	msg="Branch: renamed refs/heads/baz to refs/heads/bam" &&
	grep " 0\{40\}.*$msg$" .git/logs/HEAD &&
	grep "^0\{40\}.*$msg$" .git/logs/HEAD
'

test_expect_success 'git branch -M should leave orphaned HEAD alone' '
	git init -b main orphan &&
	(
		cd orphan &&
		test_commit initial &&
		git checkout --orphan lonely &&
		grep lonely .git/HEAD &&
		test_path_is_missing .git/refs/head/lonely &&
		git branch -M main mistress &&
		grep lonely .git/HEAD
	)
'

test_expect_success 'resulting reflog can be shown by log -g' '
	oid=$(git rev-parse HEAD) &&
	cat >expect <<-EOF &&
	HEAD@{0} $oid $msg
	HEAD@{2} $oid checkout: moving from foo to baz
	EOF
	git log -g --format="%gd %H %gs" -2 HEAD >actual &&
	test_cmp expect actual
'

test_expect_success 'git branch -M baz bam should succeed when baz is checked out as linked working tree' '
	git checkout main &&
	git worktree add -b baz bazdir &&
	git worktree add -f bazdir2 baz &&
	git branch -M baz bam &&
	test $(git -C bazdir rev-parse --abbrev-ref HEAD) = bam &&
	test $(git -C bazdir2 rev-parse --abbrev-ref HEAD) = bam &&
	rm -r bazdir bazdir2 &&
	git worktree prune
'

test_expect_success 'git branch -M baz bam should succeed within a worktree in which baz is checked out' '
	git checkout -b baz &&
	git worktree add -f bazdir baz &&
	(
		cd bazdir &&
		git branch -M baz bam &&
		test $(git rev-parse --abbrev-ref HEAD) = bam
	) &&
	test $(git rev-parse --abbrev-ref HEAD) = bam &&
	rm -r bazdir &&
	git worktree prune
'

test_expect_success 'git branch -M main should work when main is checked out' '
	git checkout main &&
	git branch -M main
'

test_expect_success 'git branch -M main main should work when main is checked out' '
	git checkout main &&
	git branch -M main main
'

test_expect_success 'git branch -M topic topic should work when main is checked out' '
	git checkout main &&
	git branch topic &&
	git branch -M topic topic
'

test_expect_success 'git branch -v -d t should work' '
	git branch t &&
	git rev-parse --verify refs/heads/t &&
	git branch -v -d t &&
	test_must_fail git rev-parse --verify refs/heads/t
'

test_expect_success 'git branch -v -m t s should work' '
	git branch t &&
	git rev-parse --verify refs/heads/t &&
	git branch -v -m t s &&
	test_must_fail git rev-parse --verify refs/heads/t &&
	git rev-parse --verify refs/heads/s &&
	git branch -d s
'

test_expect_success 'git branch -m -d t s should fail' '
	git branch t &&
	git rev-parse refs/heads/t &&
	test_must_fail git branch -m -d t s &&
	git branch -d t &&
	test_must_fail git rev-parse refs/heads/t
'

test_expect_success 'git branch --list -d t should fail' '
	git branch t &&
	git rev-parse refs/heads/t &&
	test_must_fail git branch --list -d t &&
	git branch -d t &&
	test_must_fail git rev-parse refs/heads/t
'

test_expect_success 'deleting checked-out branch from repo that is a submodule' '
	test_when_finished "rm -rf repo1 repo2" &&

	git init repo1 &&
	git init repo1/sub &&
	test_commit -C repo1/sub x &&
	git -C repo1 submodule add ./sub &&
	git -C repo1 commit -m "adding sub" &&

	git clone --recurse-submodules repo1 repo2 &&
	git -C repo2/sub checkout -b work &&
	test_must_fail git -C repo2/sub branch -D work
'

test_expect_success 'bare main worktree has HEAD at branch deleted by secondary worktree' '
	test_when_finished "rm -rf nonbare base secondary" &&

	git init -b main nonbare &&
	test_commit -C nonbare x &&
	git clone --bare nonbare bare &&
	git -C bare worktree add --detach ../secondary main &&
	git -C secondary branch -D main
'

test_expect_success 'git branch --list -v with --abbrev' '
	test_when_finished "git branch -D t" &&
	git branch t &&
	git branch -v --list t >actual.default &&
	git branch -v --list --abbrev t >actual.abbrev &&
	test_cmp actual.default actual.abbrev &&

	git branch -v --list --no-abbrev t >actual.noabbrev &&
	git branch -v --list --abbrev=0 t >actual.0abbrev &&
	git -c core.abbrev=no branch -v --list t >actual.noabbrev-conf &&
	test_cmp actual.noabbrev actual.0abbrev &&
	test_cmp actual.noabbrev actual.noabbrev-conf &&

	git branch -v --list --abbrev=36 t >actual.36abbrev &&
	# how many hexdigits are used?
	read name objdefault rest <actual.abbrev &&
	read name obj36 rest <actual.36abbrev &&
	objfull=$(git rev-parse --verify t) &&

	# are we really getting abbreviations?
	test "$obj36" != "$objdefault" &&
	expr "$obj36" : "$objdefault" >/dev/null &&
	test "$objfull" != "$obj36" &&
	expr "$objfull" : "$obj36" >/dev/null

'

test_expect_success 'git branch --column' '
	COLUMNS=81 git branch --column=column >actual &&
	cat >expect <<\EOF &&
  a/b/c   bam     foo     l     * main    n       o/p     r
  abc     bar     j/k     m/m     mb      o/o     q       topic
EOF
	test_cmp expect actual
'

test_expect_success 'git branch --column with an extremely long branch name' '
	long=this/is/a/part/of/long/branch/name &&
	long=z$long/$long/$long/$long &&
	test_when_finished "git branch -d $long" &&
	git branch $long &&
	COLUMNS=80 git branch --column=column >actual &&
	cat >expect <<EOF &&
  a/b/c
  abc
  bam
  bar
  foo
  j/k
  l
  m/m
* main
  mb
  n
  o/o
  o/p
  q
  r
  topic
  $long
EOF
	test_cmp expect actual
'

test_expect_success 'git branch with column.*' '
	git config column.ui column &&
	git config column.branch "dense" &&
	COLUMNS=80 git branch >actual &&
	git config --unset column.branch &&
	git config --unset column.ui &&
	cat >expect <<\EOF &&
  a/b/c   bam   foo   l   * main   n     o/p   r
  abc     bar   j/k   m/m   mb     o/o   q     topic
EOF
	test_cmp expect actual
'

test_expect_success 'git branch --column -v should fail' '
	test_must_fail git branch --column -v
'

test_expect_success 'git branch -v with column.ui ignored' '
	git config column.ui column &&
	COLUMNS=80 git branch -v | cut -c -8 | sed "s/ *$//" >actual &&
	git config --unset column.ui &&
	cat >expect <<\EOF &&
  a/b/c
  abc
  bam
  bar
  foo
  j/k
  l
  m/m
* main
  mb
  n
  o/o
  o/p
  q
  r
  topic
EOF
	test_cmp expect actual
'

mv .git/config .git/config-saved

test_expect_success SHA1 'git branch -m q q2 without config should succeed' '
	git branch -m q q2 &&
	git branch -m q2 q
'

mv .git/config-saved .git/config

git config branch.s/s.dummy Hello

test_expect_success 'git branch -m s/s s should work when s/t is deleted' '
	git branch --create-reflog s/s &&
	git reflog exists refs/heads/s/s &&
	git branch --create-reflog s/t &&
	git reflog exists refs/heads/s/t &&
	git branch -d s/t &&
	git branch -m s/s s &&
	git reflog exists refs/heads/s
'

test_expect_success 'config information was renamed, too' '
	test $(git config branch.s.dummy) = Hello &&
	test_must_fail git config branch.s/s.dummy
'

test_expect_success 'git branch -m correctly renames multiple config sections' '
	test_when_finished "git checkout main" &&
	git checkout -b source main &&

	# Assert that a config file with multiple config sections has
	# those sections preserved...
	cat >expect <<-\EOF &&
	branch.dest.key1=value1
	some.gar.b=age
	branch.dest.key2=value2
	EOF
	cat >config.branch <<\EOF &&
;; Note the lack of -\EOF above & mixed indenting here. This is
;; intentional, we are also testing that the formatting of copied
;; sections is preserved.

;; Comment for source. Tabs
[branch "source"]
	;; Comment for the source value
	key1 = value1
;; Comment for some.gar. Spaces
[some "gar"]
    ;; Comment for the some.gar value
    b = age
;; Comment for source, again. Mixed tabs/spaces.
[branch "source"]
    ;; Comment for the source value, again
	key2 = value2
EOF
	cat config.branch >>.git/config &&
	git branch -m source dest &&
	git config -f .git/config -l | grep -F -e source -e dest -e some.gar >actual &&
	test_cmp expect actual &&

	# ...and that the comments for those sections are also
	# preserved.
	cat config.branch | sed "s/\"source\"/\"dest\"/" >expect &&
	sed -n -e "/Note the lack/,\$p" .git/config >actual &&
	test_cmp expect actual
'

test_expect_success 'git branch -c dumps usage' '
	test_expect_code 128 git branch -c 2>err &&
	test_i18ngrep "branch name required" err
'

test_expect_success 'git branch --copy dumps usage' '
	test_expect_code 128 git branch --copy 2>err &&
	test_i18ngrep "branch name required" err
'

test_expect_success 'git branch -c d e should work' '
	git branch --create-reflog d &&
	git reflog exists refs/heads/d &&
	git config branch.d.dummy Hello &&
	git branch -c d e &&
	git reflog exists refs/heads/d &&
	git reflog exists refs/heads/e &&
	echo Hello >expect &&
	git config branch.e.dummy >actual &&
	test_cmp expect actual &&
	echo Hello >expect &&
	git config branch.d.dummy >actual &&
	test_cmp expect actual
'

test_expect_success 'git branch --copy is a synonym for -c' '
	git branch --create-reflog copy &&
	git reflog exists refs/heads/copy &&
	git config branch.copy.dummy Hello &&
	git branch --copy copy copy-to &&
	git reflog exists refs/heads/copy &&
	git reflog exists refs/heads/copy-to &&
	echo Hello >expect &&
	git config branch.copy.dummy >actual &&
	test_cmp expect actual &&
	echo Hello >expect &&
	git config branch.copy-to.dummy >actual &&
	test_cmp expect actual
'

test_expect_success 'git branch -c ee ef should copy ee to create branch ef' '
	git checkout -b ee &&
	git reflog exists refs/heads/ee &&
	git config branch.ee.dummy Hello &&
	git branch -c ee ef &&
	git reflog exists refs/heads/ee &&
	git reflog exists refs/heads/ef &&
	test $(git config branch.ee.dummy) = Hello &&
	test $(git config branch.ef.dummy) = Hello &&
	test $(git rev-parse --abbrev-ref HEAD) = ee
'

test_expect_success 'git branch -c f/f g/g should work' '
	git branch --create-reflog f/f &&
	git reflog exists refs/heads/f/f &&
	git config branch.f/f.dummy Hello &&
	git branch -c f/f g/g &&
	git reflog exists refs/heads/f/f &&
	git reflog exists refs/heads/g/g &&
	test $(git config branch.f/f.dummy) = Hello &&
	test $(git config branch.g/g.dummy) = Hello
'

test_expect_success 'git branch -c m2 m2 should work' '
	git branch --create-reflog m2 &&
	git reflog exists refs/heads/m2 &&
	git config branch.m2.dummy Hello &&
	git branch -c m2 m2 &&
	git reflog exists refs/heads/m2 &&
	test $(git config branch.m2.dummy) = Hello
'

test_expect_success 'git branch -c zz zz/zz should fail' '
	git branch --create-reflog zz &&
	git reflog exists refs/heads/zz &&
	test_must_fail git branch -c zz zz/zz
'

test_expect_success 'git branch -c b/b b should fail' '
	git branch --create-reflog b/b &&
	test_must_fail git branch -c b/b b
'

test_expect_success 'git branch -C o/q o/p should work when o/p exists' '
	git branch --create-reflog o/q &&
	git reflog exists refs/heads/o/q &&
	git reflog exists refs/heads/o/p &&
	git branch -C o/q o/p
'

test_expect_success 'git branch -c -f o/q o/p should work when o/p exists' '
	git reflog exists refs/heads/o/q &&
	git reflog exists refs/heads/o/p &&
	git branch -c -f o/q o/p
'

test_expect_success 'git branch -c qq rr/qq should fail when rr exists' '
	git branch qq &&
	git branch rr &&
	test_must_fail git branch -c qq rr/qq
'

test_expect_success 'git branch -C b1 b2 should fail when b2 is checked out' '
	git branch b1 &&
	git checkout -b b2 &&
	test_must_fail git branch -C b1 b2
'

test_expect_success 'git branch -C c1 c2 should succeed when c1 is checked out' '
	git checkout -b c1 &&
	git branch c2 &&
	git branch -C c1 c2 &&
	test $(git rev-parse --abbrev-ref HEAD) = c1
'

test_expect_success 'git branch -C c1 c2 should never touch HEAD' '
	msg="Branch: copied refs/heads/c1 to refs/heads/c2" &&
	! grep "$msg$" .git/logs/HEAD
'

test_expect_success 'git branch -C main should work when main is checked out' '
	git checkout main &&
	git branch -C main
'

test_expect_success 'git branch -C main main should work when main is checked out' '
	git checkout main &&
	git branch -C main main
'

test_expect_success 'git branch -C main5 main5 should work when main is checked out' '
	git checkout main &&
	git branch main5 &&
	git branch -C main5 main5
'

test_expect_success 'git branch -C ab cd should overwrite existing config for cd' '
	git branch --create-reflog cd &&
	git reflog exists refs/heads/cd &&
	git config branch.cd.dummy CD &&
	git branch --create-reflog ab &&
	git reflog exists refs/heads/ab &&
	git config branch.ab.dummy AB &&
	git branch -C ab cd &&
	git reflog exists refs/heads/ab &&
	git reflog exists refs/heads/cd &&
	test $(git config branch.ab.dummy) = AB &&
	test $(git config branch.cd.dummy) = AB
'

test_expect_success 'git branch -c correctly copies multiple config sections' '
	FOO=1 &&
	export FOO &&
	test_when_finished "git checkout main" &&
	git checkout -b source2 main &&

	# Assert that a config file with multiple config sections has
	# those sections preserved...
	cat >expect <<-\EOF &&
	branch.source2.key1=value1
	branch.dest2.key1=value1
	more.gar.b=age
	branch.source2.key2=value2
	branch.dest2.key2=value2
	EOF
	cat >config.branch <<\EOF &&
;; Note the lack of -\EOF above & mixed indenting here. This is
;; intentional, we are also testing that the formatting of copied
;; sections is preserved.

;; Comment for source2. Tabs
[branch "source2"]
	;; Comment for the source2 value
	key1 = value1
;; Comment for more.gar. Spaces
[more "gar"]
    ;; Comment for the more.gar value
    b = age
;; Comment for source2, again. Mixed tabs/spaces.
[branch "source2"]
    ;; Comment for the source2 value, again
	key2 = value2
EOF
	cat config.branch >>.git/config &&
	git branch -c source2 dest2 &&
	git config -f .git/config -l | grep -F -e source2 -e dest2 -e more.gar >actual &&
	test_cmp expect actual &&

	# ...and that the comments and formatting for those sections
	# is also preserved.
	cat >expect <<\EOF &&
;; Comment for source2. Tabs
[branch "source2"]
	;; Comment for the source2 value
	key1 = value1
;; Comment for more.gar. Spaces
[branch "dest2"]
	;; Comment for the source2 value
	key1 = value1
;; Comment for more.gar. Spaces
[more "gar"]
    ;; Comment for the more.gar value
    b = age
;; Comment for source2, again. Mixed tabs/spaces.
[branch "source2"]
    ;; Comment for the source2 value, again
	key2 = value2
[branch "dest2"]
    ;; Comment for the source2 value, again
	key2 = value2
EOF
	sed -n -e "/Comment for source2/,\$p" .git/config >actual &&
	test_cmp expect actual
'

test_expect_success 'deleting a symref' '
	git branch target &&
	git symbolic-ref refs/heads/symref refs/heads/target &&
	echo "Deleted branch symref (was refs/heads/target)." >expect &&
	git branch -d symref >actual &&
	test_path_is_file .git/refs/heads/target &&
	test_path_is_missing .git/refs/heads/symref &&
	test_i18ncmp expect actual
'

test_expect_success 'deleting a dangling symref' '
	git symbolic-ref refs/heads/dangling-symref nowhere &&
	test_path_is_file .git/refs/heads/dangling-symref &&
	echo "Deleted branch dangling-symref (was nowhere)." >expect &&
	git branch -d dangling-symref >actual &&
	test_path_is_missing .git/refs/heads/dangling-symref &&
	test_i18ncmp expect actual
'

test_expect_success 'deleting a self-referential symref' '
	git symbolic-ref refs/heads/self-reference refs/heads/self-reference &&
	test_path_is_file .git/refs/heads/self-reference &&
	echo "Deleted branch self-reference (was refs/heads/self-reference)." >expect &&
	git branch -d self-reference >actual &&
	test_path_is_missing .git/refs/heads/self-reference &&
	test_i18ncmp expect actual
'

test_expect_success 'renaming a symref is not allowed' '
	git symbolic-ref refs/heads/topic refs/heads/main &&
	test_must_fail git branch -m topic new-topic &&
	git symbolic-ref refs/heads/topic &&
	test_path_is_file .git/refs/heads/main &&
	test_path_is_missing .git/refs/heads/new-topic
'

test_expect_success SYMLINKS 'git branch -m u v should fail when the reflog for u is a symlink' '
	git branch --create-reflog u &&
	mv .git/logs/refs/heads/u real-u &&
	ln -s real-u .git/logs/refs/heads/u &&
	test_must_fail git branch -m u v
'

test_expect_success 'test tracking setup via --track' '
	git config remote.local.url . &&
	git config remote.local.fetch refs/heads/*:refs/remotes/local/* &&
	(git show-ref -q refs/remotes/local/main || git fetch local) &&
	git branch --track my1 local/main &&
	test $(git config branch.my1.remote) = local &&
	test $(git config branch.my1.merge) = refs/heads/main
'

test_expect_success 'test tracking setup (non-wildcard, matching)' '
	git config remote.local.url . &&
	git config remote.local.fetch refs/heads/main:refs/remotes/local/main &&
	(git show-ref -q refs/remotes/local/main || git fetch local) &&
	git branch --track my4 local/main &&
	test $(git config branch.my4.remote) = local &&
	test $(git config branch.my4.merge) = refs/heads/main
'

test_expect_success 'tracking setup fails on non-matching refspec' '
	git config remote.local.url . &&
	git config remote.local.fetch refs/heads/*:refs/remotes/local/* &&
	(git show-ref -q refs/remotes/local/main || git fetch local) &&
	git config remote.local.fetch refs/heads/s:refs/remotes/local/s &&
	test_must_fail git branch --track my5 local/main &&
	test_must_fail git config branch.my5.remote &&
	test_must_fail git config branch.my5.merge
'

test_expect_success 'test tracking setup via config' '
	git config branch.autosetupmerge true &&
	git config remote.local.url . &&
	git config remote.local.fetch refs/heads/*:refs/remotes/local/* &&
	(git show-ref -q refs/remotes/local/main || git fetch local) &&
	git branch my3 local/main &&
	test $(git config branch.my3.remote) = local &&
	test $(git config branch.my3.merge) = refs/heads/main
'

test_expect_success 'test overriding tracking setup via --no-track' '
	git config branch.autosetupmerge true &&
	git config remote.local.url . &&
	git config remote.local.fetch refs/heads/*:refs/remotes/local/* &&
	(git show-ref -q refs/remotes/local/main || git fetch local) &&
	git branch --no-track my2 local/main &&
	git config branch.autosetupmerge false &&
	! test "$(git config branch.my2.remote)" = local &&
	! test "$(git config branch.my2.merge)" = refs/heads/main
'

test_expect_success 'no tracking without .fetch entries' '
	git config branch.autosetupmerge true &&
	git branch my6 s &&
	git config branch.autosetupmerge false &&
	test -z "$(git config branch.my6.remote)" &&
	test -z "$(git config branch.my6.merge)"
'

test_expect_success 'test tracking setup via --track but deeper' '
	git config remote.local.url . &&
	git config remote.local.fetch refs/heads/*:refs/remotes/local/* &&
	(git show-ref -q refs/remotes/local/o/o || git fetch local) &&
	git branch --track my7 local/o/o &&
	test "$(git config branch.my7.remote)" = local &&
	test "$(git config branch.my7.merge)" = refs/heads/o/o
'

test_expect_success 'test deleting branch deletes branch config' '
	git branch -d my7 &&
	test -z "$(git config branch.my7.remote)" &&
	test -z "$(git config branch.my7.merge)"
'

test_expect_success 'test deleting branch without config' '
	git branch my7 s &&
	sha1=$(git rev-parse my7 | cut -c 1-7) &&
	echo "Deleted branch my7 (was $sha1)." >expect &&
	git branch -d my7 >actual 2>&1 &&
	test_i18ncmp expect actual
'

test_expect_success 'deleting currently checked out branch fails' '
	git worktree add -b my7 my7 &&
	test_must_fail git -C my7 branch -d my7 &&
	test_must_fail git branch -d my7 &&
	rm -r my7 &&
	git worktree prune
'

test_expect_success 'test --track without .fetch entries' '
	git branch --track my8 &&
	test "$(git config branch.my8.remote)" &&
	test "$(git config branch.my8.merge)"
'

test_expect_success 'branch from non-branch HEAD w/autosetupmerge=always' '
	git config branch.autosetupmerge always &&
	git branch my9 HEAD^ &&
	git config branch.autosetupmerge false
'

test_expect_success 'branch from non-branch HEAD w/--track causes failure' '
	test_must_fail git branch --track my10 HEAD^
'

test_expect_success 'branch from tag w/--track causes failure' '
	git tag foobar &&
	test_must_fail git branch --track my11 foobar
'

test_expect_success '--set-upstream-to fails on multiple branches' '
	echo "fatal: too many arguments to set new upstream" >expect &&
	test_must_fail git branch --set-upstream-to main a b c 2>err &&
	test_i18ncmp expect err
'

test_expect_success '--set-upstream-to fails on detached HEAD' '
	git checkout HEAD^{} &&
	test_when_finished git checkout - &&
	echo "fatal: could not set upstream of HEAD to main when it does not point to any branch." >expect &&
	test_must_fail git branch --set-upstream-to main 2>err &&
	test_i18ncmp expect err
'

test_expect_success '--set-upstream-to fails on a missing dst branch' '
	echo "fatal: branch '"'"'does-not-exist'"'"' does not exist" >expect &&
	test_must_fail git branch --set-upstream-to main does-not-exist 2>err &&
	test_i18ncmp expect err
'

test_expect_success '--set-upstream-to fails on a missing src branch' '
	test_must_fail git branch --set-upstream-to does-not-exist main 2>err &&
	test_i18ngrep "the requested upstream branch '"'"'does-not-exist'"'"' does not exist" err
'

test_expect_success '--set-upstream-to fails on a non-ref' '
	echo "fatal: Cannot setup tracking information; starting point '"'"'HEAD^{}'"'"' is not a branch." >expect &&
	test_must_fail git branch --set-upstream-to HEAD^{} 2>err &&
	test_i18ncmp expect err
'

test_expect_success '--set-upstream-to fails on locked config' '
	test_when_finished "rm -f .git/config.lock" &&
	>.git/config.lock &&
	git branch locked &&
	test_must_fail git branch --set-upstream-to locked 2>err &&
	test_i18ngrep "could not lock config file .git/config" err
'

test_expect_success 'use --set-upstream-to modify HEAD' '
	test_config branch.main.remote foo &&
	test_config branch.main.merge foo &&
	git branch my12 &&
	git branch --set-upstream-to my12 &&
	test "$(git config branch.main.remote)" = "." &&
	test "$(git config branch.main.merge)" = "refs/heads/my12"
'

test_expect_success 'use --set-upstream-to modify a particular branch' '
	git branch my13 &&
	git branch --set-upstream-to main my13 &&
	test_when_finished "git branch --unset-upstream my13" &&
	test "$(git config branch.my13.remote)" = "." &&
	test "$(git config branch.my13.merge)" = "refs/heads/main"
'

test_expect_success '--unset-upstream should fail if given a non-existent branch' '
	echo "fatal: Branch '"'"'i-dont-exist'"'"' has no upstream information" >expect &&
	test_must_fail git branch --unset-upstream i-dont-exist 2>err &&
	test_i18ncmp expect err
'

test_expect_success '--unset-upstream should fail if config is locked' '
	test_when_finished "rm -f .git/config.lock" &&
	git branch --set-upstream-to locked &&
	>.git/config.lock &&
	test_must_fail git branch --unset-upstream 2>err &&
	test_i18ngrep "could not lock config file .git/config" err
'

test_expect_success 'test --unset-upstream on HEAD' '
	git branch my14 &&
	test_config branch.main.remote foo &&
	test_config branch.main.merge foo &&
	git branch --set-upstream-to my14 &&
	git branch --unset-upstream &&
	test_must_fail git config branch.main.remote &&
	test_must_fail git config branch.main.merge &&
	# fail for a branch without upstream set
	echo "fatal: Branch '"'"'main'"'"' has no upstream information" >expect &&
	test_must_fail git branch --unset-upstream 2>err &&
	test_i18ncmp expect err
'

test_expect_success '--unset-upstream should fail on multiple branches' '
	echo "fatal: too many arguments to unset upstream" >expect &&
	test_must_fail git branch --unset-upstream a b c 2>err &&
	test_i18ncmp expect err
'

test_expect_success '--unset-upstream should fail on detached HEAD' '
	git checkout HEAD^{} &&
	test_when_finished git checkout - &&
	echo "fatal: could not unset upstream of HEAD when it does not point to any branch." >expect &&
	test_must_fail git branch --unset-upstream 2>err &&
	test_i18ncmp expect err
'

test_expect_success 'test --unset-upstream on a particular branch' '
	git branch my15 &&
	git branch --set-upstream-to main my14 &&
	git branch --unset-upstream my14 &&
	test_must_fail git config branch.my14.remote &&
	test_must_fail git config branch.my14.merge
'

test_expect_success 'disabled option --set-upstream fails' '
	test_must_fail git branch --set-upstream origin/main
'

test_expect_success '--set-upstream-to notices an error to set branch as own upstream' '
	git branch --set-upstream-to refs/heads/my13 my13 2>actual &&
	cat >expect <<-\EOF &&
	warning: Not setting branch my13 as its own upstream.
	EOF
	test_expect_code 1 git config branch.my13.remote &&
	test_expect_code 1 git config branch.my13.merge &&
	test_i18ncmp expect actual
'

# Keep this test last, as it changes the current branch
cat >expect <<EOF
$ZERO_OID $HEAD $GIT_COMMITTER_NAME <$GIT_COMMITTER_EMAIL> 1117150200 +0000	branch: Created from main
EOF
test_expect_success 'git checkout -b g/h/i -l should create a branch and a log' '
	GIT_COMMITTER_DATE="2005-05-26 23:30" \
	git checkout -b g/h/i -l main &&
	test_path_is_file .git/refs/heads/g/h/i &&
	test_path_is_file .git/logs/refs/heads/g/h/i &&
	test_cmp expect .git/logs/refs/heads/g/h/i
'

test_expect_success 'checkout -b makes reflog by default' '
	git checkout main &&
	git config --unset core.logAllRefUpdates &&
	git checkout -b alpha &&
	git rev-parse --verify alpha@{0}
'

test_expect_success 'checkout -b does not make reflog when core.logAllRefUpdates = false' '
	git checkout main &&
	git config core.logAllRefUpdates false &&
	git checkout -b beta &&
	test_must_fail git rev-parse --verify beta@{0}
'

test_expect_success 'checkout -b with -l makes reflog when core.logAllRefUpdates = false' '
	git checkout main &&
	git checkout -lb gamma &&
	git config --unset core.logAllRefUpdates &&
	git rev-parse --verify gamma@{0}
'

test_expect_success 'avoid ambiguous track' '
	git config branch.autosetupmerge true &&
	git config remote.ambi1.url lalala &&
	git config remote.ambi1.fetch refs/heads/lalala:refs/heads/main &&
	git config remote.ambi2.url lilili &&
	git config remote.ambi2.fetch refs/heads/lilili:refs/heads/main &&
	test_must_fail git branch all1 main &&
	test -z "$(git config branch.all1.merge)"
'

test_expect_success 'autosetuprebase local on a tracked local branch' '
	git config remote.local.url . &&
	git config remote.local.fetch refs/heads/*:refs/remotes/local/* &&
	git config branch.autosetuprebase local &&
	(git show-ref -q refs/remotes/local/o || git fetch local) &&
	git branch mybase &&
	git branch --track myr1 mybase &&
	test "$(git config branch.myr1.remote)" = . &&
	test "$(git config branch.myr1.merge)" = refs/heads/mybase &&
	test "$(git config branch.myr1.rebase)" = true
'

test_expect_success 'autosetuprebase always on a tracked local branch' '
	git config remote.local.url . &&
	git config remote.local.fetch refs/heads/*:refs/remotes/local/* &&
	git config branch.autosetuprebase always &&
	(git show-ref -q refs/remotes/local/o || git fetch local) &&
	git branch mybase2 &&
	git branch --track myr2 mybase &&
	test "$(git config branch.myr2.remote)" = . &&
	test "$(git config branch.myr2.merge)" = refs/heads/mybase &&
	test "$(git config branch.myr2.rebase)" = true
'

test_expect_success 'autosetuprebase remote on a tracked local branch' '
	git config remote.local.url . &&
	git config remote.local.fetch refs/heads/*:refs/remotes/local/* &&
	git config branch.autosetuprebase remote &&
	(git show-ref -q refs/remotes/local/o || git fetch local) &&
	git branch mybase3 &&
	git branch --track myr3 mybase2 &&
	test "$(git config branch.myr3.remote)" = . &&
	test "$(git config branch.myr3.merge)" = refs/heads/mybase2 &&
	! test "$(git config branch.myr3.rebase)" = true
'

test_expect_success 'autosetuprebase never on a tracked local branch' '
	git config remote.local.url . &&
	git config remote.local.fetch refs/heads/*:refs/remotes/local/* &&
	git config branch.autosetuprebase never &&
	(git show-ref -q refs/remotes/local/o || git fetch local) &&
	git branch mybase4 &&
	git branch --track myr4 mybase2 &&
	test "$(git config branch.myr4.remote)" = . &&
	test "$(git config branch.myr4.merge)" = refs/heads/mybase2 &&
	! test "$(git config branch.myr4.rebase)" = true
'

test_expect_success 'autosetuprebase local on a tracked remote branch' '
	git config remote.local.url . &&
	git config remote.local.fetch refs/heads/*:refs/remotes/local/* &&
	git config branch.autosetuprebase local &&
	(git show-ref -q refs/remotes/local/main || git fetch local) &&
	git branch --track myr5 local/main &&
	test "$(git config branch.myr5.remote)" = local &&
	test "$(git config branch.myr5.merge)" = refs/heads/main &&
	! test "$(git config branch.myr5.rebase)" = true
'

test_expect_success 'autosetuprebase never on a tracked remote branch' '
	git config remote.local.url . &&
	git config remote.local.fetch refs/heads/*:refs/remotes/local/* &&
	git config branch.autosetuprebase never &&
	(git show-ref -q refs/remotes/local/main || git fetch local) &&
	git branch --track myr6 local/main &&
	test "$(git config branch.myr6.remote)" = local &&
	test "$(git config branch.myr6.merge)" = refs/heads/main &&
	! test "$(git config branch.myr6.rebase)" = true
'

test_expect_success 'autosetuprebase remote on a tracked remote branch' '
	git config remote.local.url . &&
	git config remote.local.fetch refs/heads/*:refs/remotes/local/* &&
	git config branch.autosetuprebase remote &&
	(git show-ref -q refs/remotes/local/main || git fetch local) &&
	git branch --track myr7 local/main &&
	test "$(git config branch.myr7.remote)" = local &&
	test "$(git config branch.myr7.merge)" = refs/heads/main &&
	test "$(git config branch.myr7.rebase)" = true
'

test_expect_success 'autosetuprebase always on a tracked remote branch' '
	git config remote.local.url . &&
	git config remote.local.fetch refs/heads/*:refs/remotes/local/* &&
	git config branch.autosetuprebase remote &&
	(git show-ref -q refs/remotes/local/main || git fetch local) &&
	git branch --track myr8 local/main &&
	test "$(git config branch.myr8.remote)" = local &&
	test "$(git config branch.myr8.merge)" = refs/heads/main &&
	test "$(git config branch.myr8.rebase)" = true
'

test_expect_success 'autosetuprebase unconfigured on a tracked remote branch' '
	git config --unset branch.autosetuprebase &&
	git config remote.local.url . &&
	git config remote.local.fetch refs/heads/*:refs/remotes/local/* &&
	(git show-ref -q refs/remotes/local/main || git fetch local) &&
	git branch --track myr9 local/main &&
	test "$(git config branch.myr9.remote)" = local &&
	test "$(git config branch.myr9.merge)" = refs/heads/main &&
	test "z$(git config branch.myr9.rebase)" = z
'

test_expect_success 'autosetuprebase unconfigured on a tracked local branch' '
	git config remote.local.url . &&
	git config remote.local.fetch refs/heads/*:refs/remotes/local/* &&
	(git show-ref -q refs/remotes/local/o || git fetch local) &&
	git branch mybase10 &&
	git branch --track myr10 mybase2 &&
	test "$(git config branch.myr10.remote)" = . &&
	test "$(git config branch.myr10.merge)" = refs/heads/mybase2 &&
	test "z$(git config branch.myr10.rebase)" = z
'

test_expect_success 'autosetuprebase unconfigured on untracked local branch' '
	git config remote.local.url . &&
	git config remote.local.fetch refs/heads/*:refs/remotes/local/* &&
	(git show-ref -q refs/remotes/local/main || git fetch local) &&
	git branch --no-track myr11 mybase2 &&
	test "z$(git config branch.myr11.remote)" = z &&
	test "z$(git config branch.myr11.merge)" = z &&
	test "z$(git config branch.myr11.rebase)" = z
'

test_expect_success 'autosetuprebase unconfigured on untracked remote branch' '
	git config remote.local.url . &&
	git config remote.local.fetch refs/heads/*:refs/remotes/local/* &&
	(git show-ref -q refs/remotes/local/main || git fetch local) &&
	git branch --no-track myr12 local/main &&
	test "z$(git config branch.myr12.remote)" = z &&
	test "z$(git config branch.myr12.merge)" = z &&
	test "z$(git config branch.myr12.rebase)" = z
'

test_expect_success 'autosetuprebase never on an untracked local branch' '
	git config branch.autosetuprebase never &&
	git config remote.local.url . &&
	git config remote.local.fetch refs/heads/*:refs/remotes/local/* &&
	(git show-ref -q refs/remotes/local/main || git fetch local) &&
	git branch --no-track myr13 mybase2 &&
	test "z$(git config branch.myr13.remote)" = z &&
	test "z$(git config branch.myr13.merge)" = z &&
	test "z$(git config branch.myr13.rebase)" = z
'

test_expect_success 'autosetuprebase local on an untracked local branch' '
	git config branch.autosetuprebase local &&
	git config remote.local.url . &&
	git config remote.local.fetch refs/heads/*:refs/remotes/local/* &&
	(git show-ref -q refs/remotes/local/main || git fetch local) &&
	git branch --no-track myr14 mybase2 &&
	test "z$(git config branch.myr14.remote)" = z &&
	test "z$(git config branch.myr14.merge)" = z &&
	test "z$(git config branch.myr14.rebase)" = z
'

test_expect_success 'autosetuprebase remote on an untracked local branch' '
	git config branch.autosetuprebase remote &&
	git config remote.local.url . &&
	git config remote.local.fetch refs/heads/*:refs/remotes/local/* &&
	(git show-ref -q refs/remotes/local/main || git fetch local) &&
	git branch --no-track myr15 mybase2 &&
	test "z$(git config branch.myr15.remote)" = z &&
	test "z$(git config branch.myr15.merge)" = z &&
	test "z$(git config branch.myr15.rebase)" = z
'

test_expect_success 'autosetuprebase always on an untracked local branch' '
	git config branch.autosetuprebase always &&
	git config remote.local.url . &&
	git config remote.local.fetch refs/heads/*:refs/remotes/local/* &&
	(git show-ref -q refs/remotes/local/main || git fetch local) &&
	git branch --no-track myr16 mybase2 &&
	test "z$(git config branch.myr16.remote)" = z &&
	test "z$(git config branch.myr16.merge)" = z &&
	test "z$(git config branch.myr16.rebase)" = z
'

test_expect_success 'autosetuprebase never on an untracked remote branch' '
	git config branch.autosetuprebase never &&
	git config remote.local.url . &&
	git config remote.local.fetch refs/heads/*:refs/remotes/local/* &&
	(git show-ref -q refs/remotes/local/main || git fetch local) &&
	git branch --no-track myr17 local/main &&
	test "z$(git config branch.myr17.remote)" = z &&
	test "z$(git config branch.myr17.merge)" = z &&
	test "z$(git config branch.myr17.rebase)" = z
'

test_expect_success 'autosetuprebase local on an untracked remote branch' '
	git config branch.autosetuprebase local &&
	git config remote.local.url . &&
	git config remote.local.fetch refs/heads/*:refs/remotes/local/* &&
	(git show-ref -q refs/remotes/local/main || git fetch local) &&
	git branch --no-track myr18 local/main &&
	test "z$(git config branch.myr18.remote)" = z &&
	test "z$(git config branch.myr18.merge)" = z &&
	test "z$(git config branch.myr18.rebase)" = z
'

test_expect_success 'autosetuprebase remote on an untracked remote branch' '
	git config branch.autosetuprebase remote &&
	git config remote.local.url . &&
	git config remote.local.fetch refs/heads/*:refs/remotes/local/* &&
	(git show-ref -q refs/remotes/local/main || git fetch local) &&
	git branch --no-track myr19 local/main &&
	test "z$(git config branch.myr19.remote)" = z &&
	test "z$(git config branch.myr19.merge)" = z &&
	test "z$(git config branch.myr19.rebase)" = z
'

test_expect_success 'autosetuprebase always on an untracked remote branch' '
	git config branch.autosetuprebase always &&
	git config remote.local.url . &&
	git config remote.local.fetch refs/heads/*:refs/remotes/local/* &&
	(git show-ref -q refs/remotes/local/main || git fetch local) &&
	git branch --no-track myr20 local/main &&
	test "z$(git config branch.myr20.remote)" = z &&
	test "z$(git config branch.myr20.merge)" = z &&
	test "z$(git config branch.myr20.rebase)" = z
'

test_expect_success 'autosetuprebase always on detached HEAD' '
	git config branch.autosetupmerge always &&
	test_when_finished git checkout main &&
	git checkout HEAD^0 &&
	git branch my11 &&
	test -z "$(git config branch.my11.remote)" &&
	test -z "$(git config branch.my11.merge)"
'

test_expect_success 'detect misconfigured autosetuprebase (bad value)' '
	git config branch.autosetuprebase garbage &&
	test_must_fail git branch
'

test_expect_success 'detect misconfigured autosetuprebase (no value)' '
	git config --unset branch.autosetuprebase &&
	echo "[branch] autosetuprebase" >>.git/config &&
	test_must_fail git branch &&
	git config --unset branch.autosetuprebase
'

test_expect_success 'attempt to delete a branch without base and unmerged to HEAD' '
	git checkout my9 &&
	git config --unset branch.my8.merge &&
	test_must_fail git branch -d my8
'

test_expect_success 'attempt to delete a branch merged to its base' '
	# we are on my9 which is the initial commit; traditionally
	# we would not have allowed deleting my8 that is not merged
	# to my9, but it is set to track main that already has my8
	git config branch.my8.merge refs/heads/main &&
	git branch -d my8
'

test_expect_success 'attempt to delete a branch merged to its base' '
	git checkout main &&
	echo Third >>A &&
	git commit -m "Third commit" A &&
	git branch -t my10 my9 &&
	git branch -f my10 HEAD^ &&
	# we are on main which is at the third commit, and my10
	# is behind us, so traditionally we would have allowed deleting
	# it; but my10 is set to track my9 that is further behind.
	test_must_fail git branch -d my10
'

test_expect_success 'use --edit-description' '
	write_script editor <<-\EOF &&
		echo "New contents" >"$1"
	EOF
	EDITOR=./editor git branch --edit-description &&
		write_script editor <<-\EOF &&
		git stripspace -s <"$1" >"EDITOR_OUTPUT"
	EOF
	EDITOR=./editor git branch --edit-description &&
	echo "New contents" >expect &&
	test_cmp expect EDITOR_OUTPUT
'

test_expect_success 'detect typo in branch name when using --edit-description' '
	write_script editor <<-\EOF &&
		echo "New contents" >"$1"
	EOF
	test_must_fail env EDITOR=./editor git branch --edit-description no-such-branch
'

test_expect_success 'refuse --edit-description on unborn branch for now' '
	test_when_finished "git checkout main" &&
	write_script editor <<-\EOF &&
		echo "New contents" >"$1"
	EOF
	git checkout --orphan unborn &&
	test_must_fail env EDITOR=./editor git branch --edit-description
'

test_expect_success '--merged catches invalid object names' '
	test_must_fail git branch --merged 0000000000000000000000000000000000000000
'

test_expect_success '--list during rebase' '
	test_when_finished "reset_rebase" &&
	git checkout main &&
	FAKE_LINES="1 edit 2" &&
	export FAKE_LINES &&
	set_fake_editor &&
	git rebase -i HEAD~2 &&
	git branch --list >actual &&
	test_i18ngrep "rebasing main" actual
'

test_expect_success '--list during rebase from detached HEAD' '
	test_when_finished "reset_rebase && git checkout main" &&
	git checkout main^0 &&
	oid=$(git rev-parse --short HEAD) &&
	FAKE_LINES="1 edit 2" &&
	export FAKE_LINES &&
	set_fake_editor &&
	git rebase -i HEAD~2 &&
	git branch --list >actual &&
	test_i18ngrep "rebasing detached HEAD $oid" actual
'

test_expect_success 'tracking with unexpected .fetch refspec' '
	rm -rf a b c d &&
	git init -b main a &&
	(
		cd a &&
		test_commit a
	) &&
	git init -b main b &&
	(
		cd b &&
		test_commit b
	) &&
	git init -b main c &&
	(
		cd c &&
		test_commit c &&
		git remote add a ../a &&
		git remote add b ../b &&
		git fetch --all
	) &&
	git init -b main d &&
	(
		cd d &&
		git remote add c ../c &&
		git config remote.c.fetch "+refs/remotes/*:refs/remotes/*" &&
		git fetch c &&
		git branch --track local/a/main remotes/a/main &&
		test "$(git config branch.local/a/main.remote)" = "c" &&
		test "$(git config branch.local/a/main.merge)" = "refs/remotes/a/main" &&
		git rev-parse --verify a >expect &&
		git rev-parse --verify local/a/main >actual &&
		test_cmp expect actual
	)
'

test_expect_success 'configured committerdate sort' '
	git init -b main sort &&
	(
		cd sort &&
		git config branch.sort committerdate &&
		test_commit initial &&
		git checkout -b a &&
		test_commit a &&
		git checkout -b c &&
		test_commit c &&
		git checkout -b b &&
		test_commit b &&
		git branch >actual &&
		cat >expect <<-\EOF &&
		  main
		  a
		  c
		* b
		EOF
		test_cmp expect actual
	)
'

test_expect_success 'option override configured sort' '
	(
		cd sort &&
		git config branch.sort committerdate &&
		git branch --sort=refname >actual &&
		cat >expect <<-\EOF &&
		  a
		* b
		  c
		  main
		EOF
		test_cmp expect actual
	)
'

test_expect_success 'invalid sort parameter in configuration' '
	(
		cd sort &&
		git config branch.sort "v:notvalid" &&
		test_must_fail git branch
	)
'

test_done<|MERGE_RESOLUTION|>--- conflicted
+++ resolved
@@ -31,11 +31,7 @@
 	mkdir broken &&
 	(
 		cd broken &&
-<<<<<<< HEAD
 		git init -b main &&
-=======
-		git init &&
->>>>>>> 8b70966a
 		>.git/refs/heads/main &&
 		test_expect_code 129 git branch -h >usage 2>&1
 	) &&
