--- conflicted
+++ resolved
@@ -284,17 +284,13 @@
 	_skip="$2"
 
 	if [ -z "$_skip" ]; then
-<<<<<<< HEAD
-		eval "$_eval"
-=======
-		eval_rev_list "$_eval" | {
+		eval "$_eval" | {
 			while read line
 			do
 				echo "$line &&"
 			done
 			echo ':'
 		}
->>>>>>> cce074a2
 		return
 	fi
 
