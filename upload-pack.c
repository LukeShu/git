#include <signal.h>
#include <sys/wait.h>
#include <sys/poll.h>
#include "cache.h"
#include "refs.h"
#include "pkt-line.h"
#include "sideband.h"
#include "tag.h"
#include "object.h"
#include "commit.h"
#include "exec_cmd.h"

static const char upload_pack_usage[] = "git-upload-pack [--strict] [--timeout=nn] <dir>";

#define THEY_HAVE (1U << 0)
#define OUR_REF (1U << 1)
#define WANTED (1U << 2)
static int multi_ack, nr_our_refs;
static int use_thin_pack;
static struct object_array have_obj;
static struct object_array want_obj;
static unsigned int timeout;
/* 0 for no sideband,
 * otherwise maximum packet size (up to 65520 bytes).
 */
static int use_sideband;

static void reset_timeout(void)
{
	alarm(timeout);
}

static int strip(char *line, int len)
{
	if (len && line[len-1] == '\n')
		line[--len] = 0;
	return len;
}

static ssize_t send_client_data(int fd, const char *data, ssize_t sz)
{
	if (use_sideband)
		return send_sideband(1, fd, data, sz, use_sideband);
	if (fd == 3)
		/* emergency quit */
		fd = 2;
	if (fd == 2) {
		xwrite(fd, data, sz);
		return sz;
	}
	return safe_write(fd, data, sz);
}

static void create_pack_file(void)
{
	/* Pipes between rev-list to pack-objects, pack-objects to us
	 * and pack-objects error stream for progress bar.
	 */
	int lp_pipe[2], pu_pipe[2], pe_pipe[2];
	pid_t pid_rev_list, pid_pack_objects;
	int create_full_pack = (nr_our_refs == want_obj.nr && !have_obj.nr);
	char data[8193], progress[128];
	char abort_msg[] = "aborting due to possible repository "
		"corruption on the remote side.";
	int buffered = -1;

	if (pipe(lp_pipe) < 0)
		die("git-upload-pack: unable to create pipe");
	pid_rev_list = fork();
	if (pid_rev_list < 0)
		die("git-upload-pack: unable to fork git-rev-list");

	if (!pid_rev_list) {
		int i;
		int args;
		const char **argv;
		const char **p;
		char *buf;

		if (create_full_pack) {
			args = 10;
			use_thin_pack = 0; /* no point doing it */
		}
		else
			args = have_obj.nr + want_obj.nr + 5;
		p = xmalloc(args * sizeof(char *));
		argv = (const char **) p;
		buf = xmalloc(args * 45);

		dup2(lp_pipe[1], 1);
		close(0);
		close(lp_pipe[0]);
		close(lp_pipe[1]);
		*p++ = "rev-list";
		*p++ = use_thin_pack ? "--objects-edge" : "--objects";
		if (create_full_pack)
			*p++ = "--all";
		else {
			for (i = 0; i < want_obj.nr; i++) {
				struct object *o = want_obj.objects[i].item;
				*p++ = buf;
				memcpy(buf, sha1_to_hex(o->sha1), 41);
				buf += 41;
			}
		}
		if (!create_full_pack)
			for (i = 0; i < have_obj.nr; i++) {
				struct object *o = have_obj.objects[i].item;
				*p++ = buf;
				*buf++ = '^';
				memcpy(buf, sha1_to_hex(o->sha1), 41);
				buf += 41;
			}
		*p++ = NULL;
		execv_git_cmd(argv);
		die("git-upload-pack: unable to exec git-rev-list");
	}

	if (pipe(pu_pipe) < 0)
		die("git-upload-pack: unable to create pipe");
	if (pipe(pe_pipe) < 0)
		die("git-upload-pack: unable to create pipe");
	pid_pack_objects = fork();
	if (pid_pack_objects < 0) {
		/* daemon sets things up to ignore TERM */
		kill(pid_rev_list, SIGKILL);
		die("git-upload-pack: unable to fork git-pack-objects");
	}
	if (!pid_pack_objects) {
		dup2(lp_pipe[0], 0);
		dup2(pu_pipe[1], 1);
		dup2(pe_pipe[1], 2);

		close(lp_pipe[0]);
		close(lp_pipe[1]);
		close(pu_pipe[0]);
		close(pu_pipe[1]);
		close(pe_pipe[0]);
		close(pe_pipe[1]);
		execl_git_cmd("pack-objects", "--stdout", "--progress", NULL);
		kill(pid_rev_list, SIGKILL);
		die("git-upload-pack: unable to exec git-pack-objects");
	}

	close(lp_pipe[0]);
	close(lp_pipe[1]);

	/* We read from pe_pipe[0] to capture stderr output for
	 * progress bar, and pu_pipe[0] to capture the pack data.
	 */
	close(pe_pipe[1]);
	close(pu_pipe[1]);

	while (1) {
		const char *who;
		struct pollfd pfd[2];
		pid_t pid;
		int status;
		ssize_t sz;
		int pe, pu, pollsize;

		reset_timeout();

		pollsize = 0;
		pe = pu = -1;

		if (0 <= pu_pipe[0]) {
			pfd[pollsize].fd = pu_pipe[0];
			pfd[pollsize].events = POLLIN;
			pu = pollsize;
			pollsize++;
		}
		if (0 <= pe_pipe[0]) {
			pfd[pollsize].fd = pe_pipe[0];
			pfd[pollsize].events = POLLIN;
			pe = pollsize;
			pollsize++;
		}

		if (pollsize) {
			if (poll(pfd, pollsize, -1) < 0) {
				if (errno != EINTR) {
					error("poll failed, resuming: %s",
					      strerror(errno));
					sleep(1);
				}
				continue;
			}
			if (0 <= pu && (pfd[pu].revents & (POLLIN|POLLHUP))) {
				/* Data ready; we keep the last byte
				 * to ourselves in case we detect
				 * broken rev-list, so that we can
				 * leave the stream corrupted.  This
				 * is unfortunate -- unpack-objects
				 * would happily accept a valid pack
				 * data with trailing garbage, so
				 * appending garbage after we pass all
				 * the pack data is not good enough to
				 * signal breakage to downstream.
				 */
				char *cp = data;
				ssize_t outsz = 0;
				if (0 <= buffered) {
					*cp++ = buffered;
					outsz++;
				}
				sz = read(pu_pipe[0], cp,
					  sizeof(data) - outsz);
				if (0 < sz)
						;
				else if (sz == 0) {
					close(pu_pipe[0]);
					pu_pipe[0] = -1;
				}
				else
					goto fail;
				sz += outsz;
				if (1 < sz) {
					buffered = data[sz-1] & 0xFF;
					sz--;
				}
				else
					buffered = -1;
				sz = send_client_data(1, data, sz);
				if (sz < 0)
					goto fail;
			}
			if (0 <= pe && (pfd[pe].revents & (POLLIN|POLLHUP))) {
				/* Status ready; we ship that in the side-band
				 * or dump to the standard error.
				 */
				sz = read(pe_pipe[0], progress,
					  sizeof(progress));
				if (0 < sz)
					send_client_data(2, progress, sz);
				else if (sz == 0) {
					close(pe_pipe[0]);
					pe_pipe[0] = -1;
				}
				else
					goto fail;
			}
		}

		/* See if the children are still there */
		if (pid_rev_list || pid_pack_objects) {
			pid = waitpid(-1, &status, WNOHANG);
			if (!pid)
				continue;
			who = ((pid == pid_rev_list) ? "git-rev-list" :
			       (pid == pid_pack_objects) ? "git-pack-objects" :
			       NULL);
			if (!who) {
				if (pid < 0) {
					error("git-upload-pack: %s",
					      strerror(errno));
					goto fail;
				}
				error("git-upload-pack: we weren't "
				      "waiting for %d", pid);
				continue;
			}
			if (!WIFEXITED(status) || WEXITSTATUS(status) > 0) {
				error("git-upload-pack: %s died with error.",
				      who);
				goto fail;
			}
			if (pid == pid_rev_list)
				pid_rev_list = 0;
			if (pid == pid_pack_objects)
				pid_pack_objects = 0;
			if (pid_rev_list || pid_pack_objects)
				continue;
		}

		/* both died happily */
		if (pollsize)
			continue;

		/* flush the data */
		if (0 <= buffered) {
			data[0] = buffered;
			sz = send_client_data(1, data, 1);
			if (sz < 0)
				goto fail;
			fprintf(stderr, "flushed.\n");
		}
		if (use_sideband)
			packet_flush(1);
		return;
	}
 fail:
	if (pid_pack_objects)
		kill(pid_pack_objects, SIGKILL);
	if (pid_rev_list)
		kill(pid_rev_list, SIGKILL);
	send_client_data(3, abort_msg, sizeof(abort_msg));
	die("git-upload-pack: %s", abort_msg);
}

static int got_sha1(char *hex, unsigned char *sha1)
{
	struct object *o;

	if (get_sha1_hex(hex, sha1))
		die("git-upload-pack: expected SHA1 object, got '%s'", hex);
	if (!has_sha1_file(sha1))
		return 0;

	o = lookup_object(sha1);
	if (!(o && o->parsed))
		o = parse_object(sha1);
	if (!o)
		die("oops (%s)", sha1_to_hex(sha1));
	if (o->type == OBJ_COMMIT) {
		struct commit_list *parents;
		if (o->flags & THEY_HAVE)
			return 0;
		o->flags |= THEY_HAVE;
		for (parents = ((struct commit*)o)->parents;
		     parents;
		     parents = parents->next)
			parents->item->object.flags |= THEY_HAVE;
	}
	add_object_array(o, NULL, &have_obj);
	return 1;
}

static int get_common_commits(void)
{
	static char line[1000];
	unsigned char sha1[20];
	char hex[41], last_hex[41];
	int len;

	track_object_refs = 0;
	save_commit_buffer = 0;

	for(;;) {
		len = packet_read_line(0, line, sizeof(line));
		reset_timeout();

		if (!len) {
			if (have_obj.nr == 0 || multi_ack)
				packet_write(1, "NAK\n");
			continue;
		}
		len = strip(line, len);
		if (!strncmp(line, "have ", 5)) {
<<<<<<< HEAD
			if (got_sha1(line+5, sha1) &&
			    (multi_ack || have_obj.nr == 1)) {
				packet_write(1, "ACK %s%s\n",
					     sha1_to_hex(sha1),
					     multi_ack ?  " continue" : "");
				if (multi_ack)
					hashcpy(last_sha1, sha1);
=======
			if (got_sha1(line+5, sha1)) {
				memcpy(hex, sha1_to_hex(sha1), 41);
				if (multi_ack) {
					const char *msg = "ACK %s continue\n";
					packet_write(1, msg, hex);
					memcpy(last_hex, hex, 41);
				}
				else if (have_obj.nr == 1)
					packet_write(1, "ACK %s\n", hex);
>>>>>>> c04c4e57
			}
			continue;
		}
		if (!strcmp(line, "done")) {
			if (have_obj.nr > 0) {
				if (multi_ack)
					packet_write(1, "ACK %s\n", last_hex);
				return 0;
			}
			packet_write(1, "NAK\n");
			return -1;
		}
		die("git-upload-pack: expected SHA1 list, got '%s'", line);
	}
}

static void receive_needs(void)
{
	static char line[1000];
	int len;

	for (;;) {
		struct object *o;
		unsigned char sha1_buf[20];
		len = packet_read_line(0, line, sizeof(line));
		reset_timeout();
		if (!len)
			return;

		if (strncmp("want ", line, 5) ||
		    get_sha1_hex(line+5, sha1_buf))
			die("git-upload-pack: protocol error, "
			    "expected to get sha, not '%s'", line);
		if (strstr(line+45, "multi_ack"))
			multi_ack = 1;
		if (strstr(line+45, "thin-pack"))
			use_thin_pack = 1;
		if (strstr(line+45, "side-band-64k"))
			use_sideband = LARGE_PACKET_MAX;
		else if (strstr(line+45, "side-band"))
			use_sideband = DEFAULT_PACKET_MAX;

		/* We have sent all our refs already, and the other end
		 * should have chosen out of them; otherwise they are
		 * asking for nonsense.
		 *
		 * Hmph.  We may later want to allow "want" line that
		 * asks for something like "master~10" (symbolic)...
		 * would it make sense?  I don't know.
		 */
		o = lookup_object(sha1_buf);
		if (!o || !(o->flags & OUR_REF))
			die("git-upload-pack: not our ref %s", line+5);
		if (!(o->flags & WANTED)) {
			o->flags |= WANTED;
			add_object_array(o, NULL, &want_obj);
		}
	}
}

static int send_ref(const char *refname, const unsigned char *sha1)
{
	static const char *capabilities = "multi_ack thin-pack side-band side-band-64k";
	struct object *o = parse_object(sha1);

	if (!o)
		die("git-upload-pack: cannot find object %s:", sha1_to_hex(sha1));

	if (capabilities)
		packet_write(1, "%s %s%c%s\n", sha1_to_hex(sha1), refname,
			0, capabilities);
	else
		packet_write(1, "%s %s\n", sha1_to_hex(sha1), refname);
	capabilities = NULL;
	if (!(o->flags & OUR_REF)) {
		o->flags |= OUR_REF;
		nr_our_refs++;
	}
	if (o->type == OBJ_TAG) {
		o = deref_tag(o, refname, 0);
		packet_write(1, "%s %s^{}\n", sha1_to_hex(o->sha1), refname);
	}
	return 0;
}

static void upload_pack(void)
{
	reset_timeout();
	head_ref(send_ref);
	for_each_ref(send_ref);
	packet_flush(1);
	receive_needs();
	if (want_obj.nr) {
		get_common_commits();
		create_pack_file();
	}
}

int main(int argc, char **argv)
{
	char *dir;
	int i;
	int strict = 0;

	for (i = 1; i < argc; i++) {
		char *arg = argv[i];

		if (arg[0] != '-')
			break;
		if (!strcmp(arg, "--strict")) {
			strict = 1;
			continue;
		}
		if (!strncmp(arg, "--timeout=", 10)) {
			timeout = atoi(arg+10);
			continue;
		}
		if (!strcmp(arg, "--")) {
			i++;
			break;
		}
	}
	
	if (i != argc-1)
		usage(upload_pack_usage);
	dir = argv[i];

	if (!enter_repo(dir, strict))
		die("'%s': unable to chdir or not a git archive", dir);

	upload_pack();
	return 0;
}<|MERGE_RESOLUTION|>--- conflicted
+++ resolved
@@ -347,15 +347,6 @@
 		}
 		len = strip(line, len);
 		if (!strncmp(line, "have ", 5)) {
-<<<<<<< HEAD
-			if (got_sha1(line+5, sha1) &&
-			    (multi_ack || have_obj.nr == 1)) {
-				packet_write(1, "ACK %s%s\n",
-					     sha1_to_hex(sha1),
-					     multi_ack ?  " continue" : "");
-				if (multi_ack)
-					hashcpy(last_sha1, sha1);
-=======
 			if (got_sha1(line+5, sha1)) {
 				memcpy(hex, sha1_to_hex(sha1), 41);
 				if (multi_ack) {
@@ -365,7 +356,6 @@
 				}
 				else if (have_obj.nr == 1)
 					packet_write(1, "ACK %s\n", hex);
->>>>>>> c04c4e57
 			}
 			continue;
 		}
