#include <signal.h>
#include <sys/wait.h>
#include <sys/socket.h>
#include <sys/time.h>
#include <sys/poll.h>
#include <netdb.h>
#include <netinet/in.h>
#include <arpa/inet.h>
#include <syslog.h>
#include "pkt-line.h"
#include "cache.h"

static int log_syslog;
static int verbose;

static const char daemon_usage[] =
"git-daemon [--verbose] [--syslog] [--inetd | --port=n] [--export-all]\n"
"           [--timeout=n] [--init-timeout=n] [directory...]";

/* List of acceptable pathname prefixes */
static char **ok_paths = NULL;

/* If this is set, git-daemon-export-ok is not required */
static int export_all_trees = 0;

/* Timeout, and initial timeout */
static unsigned int timeout = 0;
static unsigned int init_timeout = 0;

static void logreport(int priority, const char *err, va_list params)
{
	/* We should do a single write so that it is atomic and output
	 * of several processes do not get intermingled. */
	char buf[1024];
	int buflen;
	int maxlen, msglen;

	/* sizeof(buf) should be big enough for "[pid] \n" */
	buflen = snprintf(buf, sizeof(buf), "[%ld] ", (long) getpid());

	maxlen = sizeof(buf) - buflen - 1; /* -1 for our own LF */
	msglen = vsnprintf(buf + buflen, maxlen, err, params);

	if (log_syslog) {
		syslog(priority, "%s", buf);
		return;
	}

	/* maxlen counted our own LF but also counts space given to
	 * vsnprintf for the terminating NUL.  We want to make sure that
	 * we have space for our own LF and NUL after the "meat" of the
	 * message, so truncate it at maxlen - 1.
	 */
	if (msglen > maxlen - 1)
		msglen = maxlen - 1;
	else if (msglen < 0)
		msglen = 0; /* Protect against weird return values. */
	buflen += msglen;

	buf[buflen++] = '\n';
	buf[buflen] = '\0';

	write(2, buf, buflen);
}

static void logerror(const char *err, ...)
{
	va_list params;
	va_start(params, err);
	logreport(LOG_ERR, err, params);
	va_end(params);
}

static void loginfo(const char *err, ...)
{
	va_list params;
	if (!verbose)
		return;
	va_start(params, err);
	logreport(LOG_INFO, err, params);
	va_end(params);
}

static int path_ok(const char *dir)
{
	const char *p = dir;
	char **pp;
	int sl, ndot;

	/* The pathname here should be an absolute path. */
	if ( *p++ != '/' )
		return 0;

	sl = 1;  ndot = 0;

	for (;;) {
		if ( *p == '.' ) {
			ndot++;
		} else if ( *p == '\0' ) {
			/* Reject "." and ".." at the end of the path */
			if ( sl && ndot > 0 && ndot < 3 )
				return 0;

			/* Otherwise OK */
			break;
		} else if ( *p == '/' ) {
			/* Refuse "", "." or ".." */
			if ( sl && ndot < 3 )
				return 0;
			sl = 1;
			ndot = 0;
		} else {
			sl = ndot = 0;
		}
		p++;
	}

	if ( ok_paths && *ok_paths ) {
		int ok = 0;
		int dirlen = strlen(dir);

		for ( pp = ok_paths ; *pp ; pp++ ) {
			int len = strlen(*pp);
			if ( len <= dirlen &&
			     !strncmp(*pp, dir, len) &&
			     (dir[len] == '/' || dir[len] == '\0') ) {
				ok = 1;
				break;
			}
		}

		if ( !ok )
			return 0; /* Path not in whitelist */
	}

	return 1;		/* Path acceptable */
}

static int set_dir(const char *dir)
{
	if (!path_ok(dir)) {
		errno = EACCES;
		return -1;
	}

	if ( chdir(dir) )
		return -1;
<<<<<<< HEAD
	
=======

>>>>>>> 08589b38
	/*
	 * Security on the cheap.
	 *
	 * We want a readable HEAD, usable "objects" directory, and
	 * a "git-daemon-export-ok" flag that says that the other side
	 * is ok with us doing this.
	 */
	if (!export_all_trees && access("git-daemon-export-ok", F_OK)) {
		errno = EACCES;
		return -1;
	}

	if (access("objects/", X_OK) || access("HEAD", R_OK)) {
		errno = EINVAL;
		return -1;
	}

	/* If all this passed, we're OK */
	return 0;
}

static int upload(char *dir)
{
	/* Try paths in this order */
	static const char *paths[] = { "%s", "%s/.git", "%s.git", "%s.git/.git", NULL };
	const char **pp;
	/* Enough for the longest path above including final null */
	int buflen = strlen(dir)+10;
	char *dirbuf = xmalloc(buflen);
	/* Timeout as string */
	char timeout_buf[64];

	loginfo("Request for '%s'", dir);

	for ( pp = paths ; *pp ; pp++ ) {
		snprintf(dirbuf, buflen, *pp, dir);
		if ( !set_dir(dirbuf) )
			break;
	}

	if ( !*pp ) {
		logerror("Cannot set directory '%s': %s", dir, strerror(errno));
		return -1;
	}

	/*
	 * We'll ignore SIGTERM from now on, we have a
	 * good client.
	 */
	signal(SIGTERM, SIG_IGN);

	snprintf(timeout_buf, sizeof timeout_buf, "--timeout=%u", timeout);

	/* git-upload-pack only ever reads stuff, so this is safe */
	execlp("git-upload-pack", "git-upload-pack", "--strict", timeout_buf, ".", NULL);
	return -1;
}

static int execute(void)
{
	static char line[1000];
	int len;

	alarm(init_timeout ? init_timeout : timeout);
	len = packet_read_line(0, line, sizeof(line));
	alarm(0);

	if (len && line[len-1] == '\n')
		line[--len] = 0;

	if (!strncmp("git-upload-pack /", line, 17))
		return upload(line+16);

	logerror("Protocol error: '%s'", line);
	return -1;
}


/*
 * We count spawned/reaped separately, just to avoid any
 * races when updating them from signals. The SIGCHLD handler
 * will only update children_reaped, and the fork logic will
 * only update children_spawned.
 *
 * MAX_CHILDREN should be a power-of-two to make the modulus
 * operation cheap. It should also be at least twice
 * the maximum number of connections we will ever allow.
 */
#define MAX_CHILDREN 128

static int max_connections = 25;

/* These are updated by the signal handler */
static volatile unsigned int children_reaped = 0;
static pid_t dead_child[MAX_CHILDREN];

/* These are updated by the main loop */
static unsigned int children_spawned = 0;
static unsigned int children_deleted = 0;

static struct child {
	pid_t pid;
	int addrlen;
	struct sockaddr_storage address;
} live_child[MAX_CHILDREN];

static void add_child(int idx, pid_t pid, struct sockaddr *addr, int addrlen)
{
	live_child[idx].pid = pid;
	live_child[idx].addrlen = addrlen;
	memcpy(&live_child[idx].address, addr, addrlen);
}

/*
 * Walk from "deleted" to "spawned", and remove child "pid".
 *
 * We move everything up by one, since the new "deleted" will
 * be one higher.
 */
static void remove_child(pid_t pid, unsigned deleted, unsigned spawned)
{
	struct child n;

	deleted %= MAX_CHILDREN;
	spawned %= MAX_CHILDREN;
	if (live_child[deleted].pid == pid) {
		live_child[deleted].pid = -1;
		return;
	}
	n = live_child[deleted];
	for (;;) {
		struct child m;
		deleted = (deleted + 1) % MAX_CHILDREN;
		if (deleted == spawned)
			die("could not find dead child %d\n", pid);
		m = live_child[deleted];
		live_child[deleted] = n;
		if (m.pid == pid)
			return;
		n = m;
	}
}

/*
 * This gets called if the number of connections grows
 * past "max_connections".
 *
 * We _should_ start off by searching for connections
 * from the same IP, and if there is some address wth
 * multiple connections, we should kill that first.
 *
 * As it is, we just "randomly" kill 25% of the connections,
 * and our pseudo-random generator sucks too. I have no
 * shame.
 *
 * Really, this is just a place-holder for a _real_ algorithm.
 */
static void kill_some_children(int signo, unsigned start, unsigned stop)
{
	start %= MAX_CHILDREN;
	stop %= MAX_CHILDREN;
	while (start != stop) {
		if (!(start & 3))
			kill(live_child[start].pid, signo);
		start = (start + 1) % MAX_CHILDREN;
	}
}

static void check_max_connections(void)
{
	for (;;) {
		int active;
		unsigned spawned, reaped, deleted;

		spawned = children_spawned;
		reaped = children_reaped;
		deleted = children_deleted;

		while (deleted < reaped) {
			pid_t pid = dead_child[deleted % MAX_CHILDREN];
			remove_child(pid, deleted, spawned);
			deleted++;
		}
		children_deleted = deleted;

		active = spawned - deleted;
		if (active <= max_connections)
			break;

		/* Kill some unstarted connections with SIGTERM */
		kill_some_children(SIGTERM, deleted, spawned);
		if (active <= max_connections << 1)
			break;

		/* If the SIGTERM thing isn't helping use SIGKILL */
		kill_some_children(SIGKILL, deleted, spawned);
		sleep(1);
	}
}

static void handle(int incoming, struct sockaddr *addr, int addrlen)
{
	pid_t pid = fork();
	char addrbuf[256] = "";
	int port = -1;

	if (pid) {
		unsigned idx;

		close(incoming);
		if (pid < 0)
			return;

		idx = children_spawned % MAX_CHILDREN;
		children_spawned++;
		add_child(idx, pid, addr, addrlen);

		check_max_connections();
		return;
	}

	dup2(incoming, 0);
	dup2(incoming, 1);
	close(incoming);

	if (addr->sa_family == AF_INET) {
		struct sockaddr_in *sin_addr = (void *) addr;
		inet_ntop(AF_INET, &sin_addr->sin_addr, addrbuf, sizeof(addrbuf));
		port = sin_addr->sin_port;

#ifndef NO_IPV6
	} else if (addr->sa_family == AF_INET6) {
		struct sockaddr_in6 *sin6_addr = (void *) addr;

		char *buf = addrbuf;
		*buf++ = '['; *buf = '\0'; /* stpcpy() is cool */
		inet_ntop(AF_INET6, &sin6_addr->sin6_addr, buf, sizeof(addrbuf) - 1);
		strcat(buf, "]");

		port = sin6_addr->sin6_port;
#endif
	}
	loginfo("Connection from %s:%d", addrbuf, port);

	exit(execute());
}

static void child_handler(int signo)
{
	for (;;) {
		int status;
		pid_t pid = waitpid(-1, &status, WNOHANG);

		if (pid > 0) {
			unsigned reaped = children_reaped;
			dead_child[reaped % MAX_CHILDREN] = pid;
			children_reaped = reaped + 1;
			/* XXX: Custom logging, since we don't wanna getpid() */
			if (verbose) {
				char *dead = "";
				if (!WIFEXITED(status) || WEXITSTATUS(status) > 0)
					dead = " (with error)";
				if (log_syslog)
					syslog(LOG_INFO, "[%d] Disconnected%s", pid, dead);
				else
					fprintf(stderr, "[%d] Disconnected%s\n", pid, dead);
			}
			continue;
		}
		break;
	}
}

#ifndef NO_IPV6

static int socksetup(int port, int **socklist_p)
{
	int socknum = 0, *socklist = NULL;
	int maxfd = -1;
	char pbuf[NI_MAXSERV];

	struct addrinfo hints, *ai0, *ai;
	int gai;

	sprintf(pbuf, "%d", port);
	memset(&hints, 0, sizeof(hints));
	hints.ai_family = AF_UNSPEC;
	hints.ai_socktype = SOCK_STREAM;
	hints.ai_protocol = IPPROTO_TCP;
	hints.ai_flags = AI_PASSIVE;

	gai = getaddrinfo(NULL, pbuf, &hints, &ai0);
	if (gai)
		die("getaddrinfo() failed: %s\n", gai_strerror(gai));

	for (ai = ai0; ai; ai = ai->ai_next) {
		int sockfd;
		int *newlist;

		sockfd = socket(ai->ai_family, ai->ai_socktype, ai->ai_protocol);
		if (sockfd < 0)
			continue;
		if (sockfd >= FD_SETSIZE) {
			error("too large socket descriptor.");
			close(sockfd);
			continue;
		}

#ifdef IPV6_V6ONLY
		if (ai->ai_family == AF_INET6) {
			int on = 1;
			setsockopt(sockfd, IPPROTO_IPV6, IPV6_V6ONLY,
				   &on, sizeof(on));
			/* Note: error is not fatal */
		}
#endif

		if (bind(sockfd, ai->ai_addr, ai->ai_addrlen) < 0) {
			close(sockfd);
			continue;	/* not fatal */
		}
		if (listen(sockfd, 5) < 0) {
			close(sockfd);
			continue;	/* not fatal */
		}

		newlist = realloc(socklist, sizeof(int) * (socknum + 1));
		if (!newlist)
			die("memory allocation failed: %s", strerror(errno));

		socklist = newlist;
		socklist[socknum++] = sockfd;

		if (maxfd < sockfd)
			maxfd = sockfd;
	}

	freeaddrinfo(ai0);

	*socklist_p = socklist;
	return socknum;
}

#else /* NO_IPV6 */

static int socksetup(int port, int **socklist_p)
{
	struct sockaddr_in sin;
	int sockfd;

	sockfd = socket(AF_INET, SOCK_STREAM, 0);
	if (sockfd < 0)
		return 0;

	memset(&sin, 0, sizeof sin);
	sin.sin_family = AF_INET;
	sin.sin_addr.s_addr = htonl(INADDR_ANY);
	sin.sin_port = htons(port);

	if ( bind(sockfd, (struct sockaddr *)&sin, sizeof sin) < 0 ) {
		close(sockfd);
		return 0;
	}

	*socklist_p = xmalloc(sizeof(int));
	**socklist_p = sockfd;
}

#endif

static int service_loop(int socknum, int *socklist)
{
	struct pollfd *pfd;
	int i;

	pfd = xcalloc(socknum, sizeof(struct pollfd));

	for (i = 0; i < socknum; i++) {
		pfd[i].fd = socklist[i];
		pfd[i].events = POLLIN;
	}

	signal(SIGCHLD, child_handler);

	for (;;) {
		int i;

		if (poll(pfd, socknum, -1) < 0) {
			if (errno != EINTR) {
				error("poll failed, resuming: %s",
				      strerror(errno));
				sleep(1);
			}
			continue;
		}

		for (i = 0; i < socknum; i++) {
			if (pfd[i].revents & POLLIN) {
				struct sockaddr_storage ss;
				unsigned int sslen = sizeof(ss);
				int incoming = accept(pfd[i].fd, (struct sockaddr *)&ss, &sslen);
				if (incoming < 0) {
					switch (errno) {
					case EAGAIN:
					case EINTR:
					case ECONNABORTED:
						continue;
					default:
						die("accept returned %s", strerror(errno));
					}
				}
				handle(incoming, (struct sockaddr *)&ss, sslen);
			}
		}
	}
}

static int serve(int port)
{
	int socknum, *socklist;

	socknum = socksetup(port, &socklist);
	if (socknum == 0)
		die("unable to allocate any listen sockets on port %u", port);

	return service_loop(socknum, socklist);
}

int main(int argc, char **argv)
{
	int port = DEFAULT_GIT_PORT;
	int inetd_mode = 0;
	int i;

	for (i = 1; i < argc; i++) {
		char *arg = argv[i];

		if (!strncmp(arg, "--port=", 7)) {
			char *end;
			unsigned long n;
			n = strtoul(arg+7, &end, 0);
			if (arg[7] && !*end) {
				port = n;
				continue;
			}
		}
		if (!strcmp(arg, "--inetd")) {
			inetd_mode = 1;
			continue;
		}
		if (!strcmp(arg, "--verbose")) {
			verbose = 1;
			continue;
		}
		if (!strcmp(arg, "--syslog")) {
			log_syslog = 1;
			openlog("git-daemon", 0, LOG_DAEMON);
			continue;
		}
		if (!strcmp(arg, "--export-all")) {
			export_all_trees = 1;
			continue;
		}
		if (!strncmp(arg, "--timeout=", 10)) {
			timeout = atoi(arg+10);
		}
		if (!strncmp(arg, "--init-timeout=", 15)) {
			init_timeout = atoi(arg+15);
		}
		if (!strcmp(arg, "--")) {
			ok_paths = &argv[i+1];
			break;
		} else if (arg[0] != '-') {
			ok_paths = &argv[i];
			break;
		}

		usage(daemon_usage);
	}

	if (inetd_mode) {
		fclose(stderr); //FIXME: workaround
		return execute();
	} else {
		return serve(port);
	}
}<|MERGE_RESOLUTION|>--- conflicted
+++ resolved
@@ -145,11 +145,7 @@
 
 	if ( chdir(dir) )
 		return -1;
-<<<<<<< HEAD
-	
-=======
-
->>>>>>> 08589b38
+
 	/*
 	 * Security on the cheap.
 	 *
