--- conflicted
+++ resolved
@@ -407,14 +407,9 @@
 	ALLOC_GROW(opts, onb + 1, osz);
 	memset(opts + onb, 0, sizeof(opts[onb]));
 	argc = parse_options(argc, argv, prefix, opts, usage,
-<<<<<<< HEAD
-			keep_dashdash ? PARSE_OPT_KEEP_DASHDASH : 0 |
-			stop_at_non_option ? PARSE_OPT_STOP_AT_NON_OPTION : 0 |
+			(keep_dashdash ? PARSE_OPT_KEEP_DASHDASH : 0) |
+			(stop_at_non_option ? PARSE_OPT_STOP_AT_NON_OPTION : 0) |
 			PARSE_OPT_SHELL_EVAL);
-=======
-			(keep_dashdash ? PARSE_OPT_KEEP_DASHDASH : 0) |
-			(stop_at_non_option ? PARSE_OPT_STOP_AT_NON_OPTION : 0));
->>>>>>> c30e742c
 
 	strbuf_addf(&parsed, " --");
 	sq_quote_argv(&parsed, argv, 0);
