--- conflicted
+++ resolved
@@ -1171,19 +1171,8 @@
 		const char *arg = argv[i];
 		struct object_id oid;
 		struct object_context oc;
-<<<<<<< HEAD
 		struct object *object;
 
-=======
-		/* Is it a rev? */
-		if (!get_sha1_with_context(arg, 0, oid.hash, &oc)) {
-			struct object *object = parse_object_or_die(oid.hash, arg);
-			if (!seen_dashdash)
-				verify_non_filename(prefix, arg);
-			add_object_array_with_path(object, arg, &list, oc.mode, oc.path);
-			continue;
-		}
->>>>>>> e86ab2c1
 		if (!strcmp(arg, "--")) {
 			i++;
 			break;
@@ -1195,13 +1184,13 @@
 			break;
 		}
 
-		if (get_sha1_with_context(arg, 0, sha1, &oc)) {
+		if (get_sha1_with_context(arg, 0, oid.hash, &oc)) {
 			if (seen_dashdash)
 				die(_("unable to resolve revision: %s"), arg);
 			break;
 		}
 
-		object = parse_object_or_die(sha1, arg);
+		object = parse_object_or_die(oid.hash, arg);
 		if (!seen_dashdash)
 			verify_non_filename(prefix, arg);
 		add_object_array_with_path(object, arg, &list, oc.mode, oc.path);
