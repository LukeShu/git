--- conflicted
+++ resolved
@@ -274,20 +274,13 @@
 		n->name_checked = 1;
 	}
 
-<<<<<<< HEAD
-	if (n->tag)
-		strbuf_addstr(dst, n->tag->tag);
-	else
-		strbuf_addstr(dst, n->path);
-=======
 	if (n->tag) {
 		if (all)
-			printf("tags/");
-		printf("%s", n->tag->tag);
+			strbuf_addstr(dst, "tags/");
+		strbuf_addstr(dst, n->tag->tag);
 	} else {
-		printf("%s", n->path);
-	}
->>>>>>> 1bba0013
+		strbuf_addstr(dst, n->path);
+	}
 }
 
 static void append_suffix(int depth, const struct object_id *oid, struct strbuf *dst)
