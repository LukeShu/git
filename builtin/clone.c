/*
 * Builtin "git clone"
 *
 * Copyright (c) 2007 Kristian Høgsberg <krh@redhat.com>,
 *		 2008 Daniel Barkalow <barkalow@iabervon.org>
 * Based on git-commit.sh by Junio C Hamano and Linus Torvalds
 *
 * Clone a repository into a different directory that does not yet exist.
 */

#define USE_THE_INDEX_COMPATIBILITY_MACROS
#include "builtin.h"
#include "config.h"
#include "lockfile.h"
#include "parse-options.h"
#include "fetch-pack.h"
#include "refs.h"
#include "refspec.h"
#include "object-store.h"
#include "tree.h"
#include "tree-walk.h"
#include "unpack-trees.h"
#include "transport.h"
#include "strbuf.h"
#include "dir.h"
#include "dir-iterator.h"
#include "iterator.h"
#include "sigchain.h"
#include "branch.h"
#include "remote.h"
#include "run-command.h"
#include "connected.h"
#include "packfile.h"
#include "list-objects-filter-options.h"

/*
 * Overall FIXMEs:
 *  - respect DB_ENVIRONMENT for .git/objects.
 *
 * Implementation notes:
 *  - dropping use-separate-remote and no-separate-remote compatibility
 *
 */
static const char * const builtin_clone_usage[] = {
	N_("git clone [<options>] [--] <repo> [<dir>]"),
	NULL
};

static int option_no_checkout, option_bare, option_mirror, option_single_branch = -1;
static int option_local = -1, option_no_hardlinks, option_shared;
static int option_no_tags;
static int option_shallow_submodules;
static int deepen;
static char *option_template, *option_depth, *option_since;
static char *option_origin = NULL;
static char *remote_name = NULL;
static char *option_branch = NULL;
static struct string_list option_not = STRING_LIST_INIT_NODUP;
static const char *real_git_dir;
static char *option_upload_pack = "git-upload-pack";
static int option_verbosity;
static int option_progress = -1;
static int option_sparse_checkout;
static enum transport_family family;
static struct string_list option_config = STRING_LIST_INIT_NODUP;
static struct string_list option_required_reference = STRING_LIST_INIT_NODUP;
static struct string_list option_optional_reference = STRING_LIST_INIT_NODUP;
static int option_dissociate;
static int max_jobs = -1;
static struct string_list option_recurse_submodules = STRING_LIST_INIT_NODUP;
static struct list_objects_filter_options filter_options;
static struct string_list server_options = STRING_LIST_INIT_NODUP;
static int option_remote_submodules;

static int recurse_submodules_cb(const struct option *opt,
				 const char *arg, int unset)
{
	if (unset)
		string_list_clear((struct string_list *)opt->value, 0);
	else if (arg)
		string_list_append((struct string_list *)opt->value, arg);
	else
		string_list_append((struct string_list *)opt->value,
				   (const char *)opt->defval);

	return 0;
}

static struct option builtin_clone_options[] = {
	OPT__VERBOSITY(&option_verbosity),
	OPT_BOOL(0, "progress", &option_progress,
		 N_("force progress reporting")),
	OPT_BOOL('n', "no-checkout", &option_no_checkout,
		 N_("don't create a checkout")),
	OPT_BOOL(0, "bare", &option_bare, N_("create a bare repository")),
	OPT_HIDDEN_BOOL(0, "naked", &option_bare,
			N_("create a bare repository")),
	OPT_BOOL(0, "mirror", &option_mirror,
		 N_("create a mirror repository (implies bare)")),
	OPT_BOOL('l', "local", &option_local,
		N_("to clone from a local repository")),
	OPT_BOOL(0, "no-hardlinks", &option_no_hardlinks,
		    N_("don't use local hardlinks, always copy")),
	OPT_BOOL('s', "shared", &option_shared,
		    N_("setup as shared repository")),
	{ OPTION_CALLBACK, 0, "recurse-submodules", &option_recurse_submodules,
	  N_("pathspec"), N_("initialize submodules in the clone"),
	  PARSE_OPT_OPTARG, recurse_submodules_cb, (intptr_t)"." },
	OPT_ALIAS(0, "recursive", "recurse-submodules"),
	OPT_INTEGER('j', "jobs", &max_jobs,
		    N_("number of submodules cloned in parallel")),
	OPT_STRING(0, "template", &option_template, N_("template-directory"),
		   N_("directory from which templates will be used")),
	OPT_STRING_LIST(0, "reference", &option_required_reference, N_("repo"),
			N_("reference repository")),
	OPT_STRING_LIST(0, "reference-if-able", &option_optional_reference,
			N_("repo"), N_("reference repository")),
	OPT_BOOL(0, "dissociate", &option_dissociate,
		 N_("use --reference only while cloning")),
	OPT_STRING('o', "origin", &option_origin, N_("name"),
		   N_("use <name> instead of 'origin' to track upstream")),
	OPT_STRING('b', "branch", &option_branch, N_("branch"),
		   N_("checkout <branch> instead of the remote's HEAD")),
	OPT_STRING('u', "upload-pack", &option_upload_pack, N_("path"),
		   N_("path to git-upload-pack on the remote")),
	OPT_STRING(0, "depth", &option_depth, N_("depth"),
		    N_("create a shallow clone of that depth")),
	OPT_STRING(0, "shallow-since", &option_since, N_("time"),
		    N_("create a shallow clone since a specific time")),
	OPT_STRING_LIST(0, "shallow-exclude", &option_not, N_("revision"),
			N_("deepen history of shallow clone, excluding rev")),
	OPT_BOOL(0, "single-branch", &option_single_branch,
		    N_("clone only one branch, HEAD or --branch")),
	OPT_BOOL(0, "no-tags", &option_no_tags,
		 N_("don't clone any tags, and make later fetches not to follow them")),
	OPT_BOOL(0, "shallow-submodules", &option_shallow_submodules,
		    N_("any cloned submodules will be shallow")),
	OPT_STRING(0, "separate-git-dir", &real_git_dir, N_("gitdir"),
		   N_("separate git dir from working tree")),
	OPT_STRING_LIST('c', "config", &option_config, N_("key=value"),
			N_("set config inside the new repository")),
	OPT_STRING_LIST(0, "server-option", &server_options,
			N_("server-specific"), N_("option to transmit")),
	OPT_SET_INT('4', "ipv4", &family, N_("use IPv4 addresses only"),
			TRANSPORT_FAMILY_IPV4),
	OPT_SET_INT('6', "ipv6", &family, N_("use IPv6 addresses only"),
			TRANSPORT_FAMILY_IPV6),
	OPT_PARSE_LIST_OBJECTS_FILTER(&filter_options),
	OPT_BOOL(0, "remote-submodules", &option_remote_submodules,
		    N_("any cloned submodules will use their remote-tracking branch")),
	OPT_BOOL(0, "sparse", &option_sparse_checkout,
		    N_("initialize sparse-checkout file to include only files at root")),
	OPT_END()
};

static const char *get_repo_path_1(struct strbuf *path, int *is_bundle)
{
	static char *suffix[] = { "/.git", "", ".git/.git", ".git" };
	static char *bundle_suffix[] = { ".bundle", "" };
	size_t baselen = path->len;
	struct stat st;
	int i;

	for (i = 0; i < ARRAY_SIZE(suffix); i++) {
		strbuf_setlen(path, baselen);
		strbuf_addstr(path, suffix[i]);
		if (stat(path->buf, &st))
			continue;
		if (S_ISDIR(st.st_mode) && is_git_directory(path->buf)) {
			*is_bundle = 0;
			return path->buf;
		} else if (S_ISREG(st.st_mode) && st.st_size > 8) {
			/* Is it a "gitfile"? */
			char signature[8];
			const char *dst;
			int len, fd = open(path->buf, O_RDONLY);
			if (fd < 0)
				continue;
			len = read_in_full(fd, signature, 8);
			close(fd);
			if (len != 8 || strncmp(signature, "gitdir: ", 8))
				continue;
			dst = read_gitfile(path->buf);
			if (dst) {
				*is_bundle = 0;
				return dst;
			}
		}
	}

	for (i = 0; i < ARRAY_SIZE(bundle_suffix); i++) {
		strbuf_setlen(path, baselen);
		strbuf_addstr(path, bundle_suffix[i]);
		if (!stat(path->buf, &st) && S_ISREG(st.st_mode)) {
			*is_bundle = 1;
			return path->buf;
		}
	}

	return NULL;
}

static char *get_repo_path(const char *repo, int *is_bundle)
{
	struct strbuf path = STRBUF_INIT;
	const char *raw;
	char *canon;

	strbuf_addstr(&path, repo);
	raw = get_repo_path_1(&path, is_bundle);
	canon = raw ? absolute_pathdup(raw) : NULL;
	strbuf_release(&path);
	return canon;
}

static char *guess_dir_name(const char *repo, int is_bundle, int is_bare)
{
	const char *end = repo + strlen(repo), *start, *ptr;
	size_t len;
	char *dir;

	/*
	 * Skip scheme.
	 */
	start = strstr(repo, "://");
	if (start == NULL)
		start = repo;
	else
		start += 3;

	/*
	 * Skip authentication data. The stripping does happen
	 * greedily, such that we strip up to the last '@' inside
	 * the host part.
	 */
	for (ptr = start; ptr < end && !is_dir_sep(*ptr); ptr++) {
		if (*ptr == '@')
			start = ptr + 1;
	}

	/*
	 * Strip trailing spaces, slashes and /.git
	 */
	while (start < end && (is_dir_sep(end[-1]) || isspace(end[-1])))
		end--;
	if (end - start > 5 && is_dir_sep(end[-5]) &&
	    !strncmp(end - 4, ".git", 4)) {
		end -= 5;
		while (start < end && is_dir_sep(end[-1]))
			end--;
	}

	/*
	 * Strip trailing port number if we've got only a
	 * hostname (that is, there is no dir separator but a
	 * colon). This check is required such that we do not
	 * strip URI's like '/foo/bar:2222.git', which should
	 * result in a dir '2222' being guessed due to backwards
	 * compatibility.
	 */
	if (memchr(start, '/', end - start) == NULL
	    && memchr(start, ':', end - start) != NULL) {
		ptr = end;
		while (start < ptr && isdigit(ptr[-1]) && ptr[-1] != ':')
			ptr--;
		if (start < ptr && ptr[-1] == ':')
			end = ptr - 1;
	}

	/*
	 * Find last component. To remain backwards compatible we
	 * also regard colons as path separators, such that
	 * cloning a repository 'foo:bar.git' would result in a
	 * directory 'bar' being guessed.
	 */
	ptr = end;
	while (start < ptr && !is_dir_sep(ptr[-1]) && ptr[-1] != ':')
		ptr--;
	start = ptr;

	/*
	 * Strip .{bundle,git}.
	 */
	len = end - start;
	strip_suffix_mem(start, &len, is_bundle ? ".bundle" : ".git");

	if (!len || (len == 1 && *start == '/'))
		die(_("No directory name could be guessed.\n"
		      "Please specify a directory on the command line"));

	if (is_bare)
		dir = xstrfmt("%.*s.git", (int)len, start);
	else
		dir = xstrndup(start, len);
	/*
	 * Replace sequences of 'control' characters and whitespace
	 * with one ascii space, remove leading and trailing spaces.
	 */
	if (*dir) {
		char *out = dir;
		int prev_space = 1 /* strip leading whitespace */;
		for (end = dir; *end; ++end) {
			char ch = *end;
			if ((unsigned char)ch < '\x20')
				ch = '\x20';
			if (isspace(ch)) {
				if (prev_space)
					continue;
				prev_space = 1;
			} else
				prev_space = 0;
			*out++ = ch;
		}
		*out = '\0';
		if (out > dir && prev_space)
			out[-1] = '\0';
	}
	return dir;
}

static void strip_trailing_slashes(char *dir)
{
	char *end = dir + strlen(dir);

	while (dir < end - 1 && is_dir_sep(end[-1]))
		end--;
	*end = '\0';
}

static int add_one_reference(struct string_list_item *item, void *cb_data)
{
	struct strbuf err = STRBUF_INIT;
	int *required = cb_data;
	char *ref_git = compute_alternate_path(item->string, &err);

	if (!ref_git) {
		if (*required)
			die("%s", err.buf);
		else
			fprintf(stderr,
				_("info: Could not add alternate for '%s': %s\n"),
				item->string, err.buf);
	} else {
		struct strbuf sb = STRBUF_INIT;
		strbuf_addf(&sb, "%s/objects", ref_git);
		add_to_alternates_file(sb.buf);
		strbuf_release(&sb);
	}

	strbuf_release(&err);
	free(ref_git);
	return 0;
}

static void setup_reference(void)
{
	int required = 1;
	for_each_string_list(&option_required_reference,
			     add_one_reference, &required);
	required = 0;
	for_each_string_list(&option_optional_reference,
			     add_one_reference, &required);
}

static void copy_alternates(struct strbuf *src, const char *src_repo)
{
	/*
	 * Read from the source objects/info/alternates file
	 * and copy the entries to corresponding file in the
	 * destination repository with add_to_alternates_file().
	 * Both src and dst have "$path/objects/info/alternates".
	 *
	 * Instead of copying bit-for-bit from the original,
	 * we need to append to existing one so that the already
	 * created entry via "clone -s" is not lost, and also
	 * to turn entries with paths relative to the original
	 * absolute, so that they can be used in the new repository.
	 */
	FILE *in = xfopen(src->buf, "r");
	struct strbuf line = STRBUF_INIT;

	while (strbuf_getline(&line, in) != EOF) {
		char *abs_path;
		if (!line.len || line.buf[0] == '#')
			continue;
		if (is_absolute_path(line.buf)) {
			add_to_alternates_file(line.buf);
			continue;
		}
		abs_path = mkpathdup("%s/objects/%s", src_repo, line.buf);
		if (!normalize_path_copy(abs_path, abs_path))
			add_to_alternates_file(abs_path);
		else
			warning("skipping invalid relative alternate: %s/%s",
				src_repo, line.buf);
		free(abs_path);
	}
	strbuf_release(&line);
	fclose(in);
}

static void mkdir_if_missing(const char *pathname, mode_t mode)
{
	struct stat st;

	if (!mkdir(pathname, mode))
		return;

	if (errno != EEXIST)
		die_errno(_("failed to create directory '%s'"), pathname);
	else if (stat(pathname, &st))
		die_errno(_("failed to stat '%s'"), pathname);
	else if (!S_ISDIR(st.st_mode))
		die(_("%s exists and is not a directory"), pathname);
}

static void copy_or_link_directory(struct strbuf *src, struct strbuf *dest,
				   const char *src_repo)
{
	int src_len, dest_len;
	struct dir_iterator *iter;
	int iter_status;
	unsigned int flags;
	struct strbuf realpath = STRBUF_INIT;

	mkdir_if_missing(dest->buf, 0777);

	flags = DIR_ITERATOR_PEDANTIC | DIR_ITERATOR_FOLLOW_SYMLINKS;
	iter = dir_iterator_begin(src->buf, flags);

	if (!iter)
		die_errno(_("failed to start iterator over '%s'"), src->buf);

	strbuf_addch(src, '/');
	src_len = src->len;
	strbuf_addch(dest, '/');
	dest_len = dest->len;

	while ((iter_status = dir_iterator_advance(iter)) == ITER_OK) {
		strbuf_setlen(src, src_len);
		strbuf_addstr(src, iter->relative_path);
		strbuf_setlen(dest, dest_len);
		strbuf_addstr(dest, iter->relative_path);

		if (S_ISDIR(iter->st.st_mode)) {
			mkdir_if_missing(dest->buf, 0777);
			continue;
		}

		/* Files that cannot be copied bit-for-bit... */
		if (!fspathcmp(iter->relative_path, "info/alternates")) {
			copy_alternates(src, src_repo);
			continue;
		}

		if (unlink(dest->buf) && errno != ENOENT)
			die_errno(_("failed to unlink '%s'"), dest->buf);
		if (!option_no_hardlinks) {
			strbuf_realpath(&realpath, src->buf, 1);
			if (!link(realpath.buf, dest->buf))
				continue;
			if (option_local > 0)
				die_errno(_("failed to create link '%s'"), dest->buf);
			option_no_hardlinks = 1;
		}
		if (copy_file_with_time(dest->buf, src->buf, 0666))
			die_errno(_("failed to copy file to '%s'"), dest->buf);
	}

	if (iter_status != ITER_DONE) {
		strbuf_setlen(src, src_len);
		die(_("failed to iterate over '%s'"), src->buf);
	}

	strbuf_release(&realpath);
}

static void clone_local(const char *src_repo, const char *dest_repo)
{
	if (option_shared) {
		struct strbuf alt = STRBUF_INIT;
		get_common_dir(&alt, src_repo);
		strbuf_addstr(&alt, "/objects");
		add_to_alternates_file(alt.buf);
		strbuf_release(&alt);
	} else {
		struct strbuf src = STRBUF_INIT;
		struct strbuf dest = STRBUF_INIT;
		get_common_dir(&src, src_repo);
		get_common_dir(&dest, dest_repo);
		strbuf_addstr(&src, "/objects");
		strbuf_addstr(&dest, "/objects");
		copy_or_link_directory(&src, &dest, src_repo);
		strbuf_release(&src);
		strbuf_release(&dest);
	}

	if (0 <= option_verbosity)
		fprintf(stderr, _("done.\n"));
}

static const char *junk_work_tree;
static int junk_work_tree_flags;
static const char *junk_git_dir;
static int junk_git_dir_flags;
static enum {
	JUNK_LEAVE_NONE,
	JUNK_LEAVE_REPO,
	JUNK_LEAVE_ALL
} junk_mode = JUNK_LEAVE_NONE;

static const char junk_leave_repo_msg[] =
N_("Clone succeeded, but checkout failed.\n"
   "You can inspect what was checked out with 'git status'\n"
   "and retry with 'git restore --source=HEAD :/'\n");

static void remove_junk(void)
{
	struct strbuf sb = STRBUF_INIT;

	switch (junk_mode) {
	case JUNK_LEAVE_REPO:
		warning("%s", _(junk_leave_repo_msg));
		/* fall-through */
	case JUNK_LEAVE_ALL:
		return;
	default:
		/* proceed to removal */
		break;
	}

	if (junk_git_dir) {
		strbuf_addstr(&sb, junk_git_dir);
		remove_dir_recursively(&sb, junk_git_dir_flags);
		strbuf_reset(&sb);
	}
	if (junk_work_tree) {
		strbuf_addstr(&sb, junk_work_tree);
		remove_dir_recursively(&sb, junk_work_tree_flags);
	}
	strbuf_release(&sb);
}

static void remove_junk_on_signal(int signo)
{
	remove_junk();
	sigchain_pop(signo);
	raise(signo);
}

static struct ref *find_remote_branch(const struct ref *refs, const char *branch)
{
	struct ref *ref;
	struct strbuf head = STRBUF_INIT;
	strbuf_addstr(&head, "refs/heads/");
	strbuf_addstr(&head, branch);
	ref = find_ref_by_name(refs, head.buf);
	strbuf_release(&head);

	if (ref)
		return ref;

	strbuf_addstr(&head, "refs/tags/");
	strbuf_addstr(&head, branch);
	ref = find_ref_by_name(refs, head.buf);
	strbuf_release(&head);

	return ref;
}

static struct ref *wanted_peer_refs(const struct ref *refs,
		struct refspec *refspec)
{
	struct ref *head = copy_ref(find_ref_by_name(refs, "HEAD"));
	struct ref *local_refs = head;
	struct ref **tail = head ? &head->next : &local_refs;

	if (option_single_branch) {
		struct ref *remote_head = NULL;

		if (!option_branch)
			remote_head = guess_remote_head(head, refs, 0);
		else {
			local_refs = NULL;
			tail = &local_refs;
			remote_head = copy_ref(find_remote_branch(refs, option_branch));
		}

		if (!remote_head && option_branch)
			warning(_("Could not find remote branch %s to clone."),
				option_branch);
		else {
			int i;
			for (i = 0; i < refspec->nr; i++)
				get_fetch_map(remote_head, &refspec->items[i],
					      &tail, 0);

			/* if --branch=tag, pull the requested tag explicitly */
			get_fetch_map(remote_head, tag_refspec, &tail, 0);
		}
	} else {
		int i;
		for (i = 0; i < refspec->nr; i++)
			get_fetch_map(refs, &refspec->items[i], &tail, 0);
	}

	if (!option_mirror && !option_single_branch && !option_no_tags)
		get_fetch_map(refs, tag_refspec, &tail, 0);

	return local_refs;
}

static void write_remote_refs(const struct ref *local_refs)
{
	const struct ref *r;

	struct ref_transaction *t;
	struct strbuf err = STRBUF_INIT;

	t = ref_transaction_begin(&err);
	if (!t)
		die("%s", err.buf);

	for (r = local_refs; r; r = r->next) {
		if (!r->peer_ref)
			continue;
		if (ref_transaction_create(t, r->peer_ref->name, &r->old_oid,
					   0, NULL, &err))
			die("%s", err.buf);
	}

	if (initial_ref_transaction_commit(t, &err))
		die("%s", err.buf);

	strbuf_release(&err);
	ref_transaction_free(t);
}

static void write_followtags(const struct ref *refs, const char *msg)
{
	const struct ref *ref;
	for (ref = refs; ref; ref = ref->next) {
		if (!starts_with(ref->name, "refs/tags/"))
			continue;
		if (ends_with(ref->name, "^{}"))
			continue;
		if (!has_object_file_with_flags(&ref->old_oid,
						OBJECT_INFO_QUICK |
						OBJECT_INFO_SKIP_FETCH_OBJECT))
			continue;
		update_ref(msg, ref->name, &ref->old_oid, NULL, 0,
			   UPDATE_REFS_DIE_ON_ERR);
	}
}

static int iterate_ref_map(void *cb_data, struct object_id *oid)
{
	struct ref **rm = cb_data;
	struct ref *ref = *rm;

	/*
	 * Skip anything missing a peer_ref, which we are not
	 * actually going to write a ref for.
	 */
	while (ref && !ref->peer_ref)
		ref = ref->next;
	/* Returning -1 notes "end of list" to the caller. */
	if (!ref)
		return -1;

	oidcpy(oid, &ref->old_oid);
	*rm = ref->next;
	return 0;
}

static void update_remote_refs(const struct ref *refs,
			       const struct ref *mapped_refs,
			       const struct ref *remote_head_points_at,
			       const char *branch_top,
			       const char *msg,
			       struct transport *transport,
			       int check_connectivity)
{
	const struct ref *rm = mapped_refs;

	if (check_connectivity) {
		struct check_connected_options opt = CHECK_CONNECTED_INIT;

		opt.transport = transport;
		opt.progress = transport->progress;

		if (check_connected(iterate_ref_map, &rm, &opt))
			die(_("remote did not send all necessary objects"));
	}

	if (refs) {
		write_remote_refs(mapped_refs);
		if (option_single_branch && !option_no_tags)
			write_followtags(refs, msg);
	}

	if (remote_head_points_at && !option_bare) {
		struct strbuf head_ref = STRBUF_INIT;
		strbuf_addstr(&head_ref, branch_top);
		strbuf_addstr(&head_ref, "HEAD");
		if (create_symref(head_ref.buf,
				  remote_head_points_at->peer_ref->name,
				  msg) < 0)
			die(_("unable to update %s"), head_ref.buf);
		strbuf_release(&head_ref);
	}
}

static void update_head(const struct ref *our, const struct ref *remote,
			const char *msg)
{
	const char *head;
	if (our && skip_prefix(our->name, "refs/heads/", &head)) {
		/* Local default branch link */
		if (create_symref("HEAD", our->name, NULL) < 0)
			die(_("unable to update HEAD"));
		if (!option_bare) {
			update_ref(msg, "HEAD", &our->old_oid, NULL, 0,
				   UPDATE_REFS_DIE_ON_ERR);
			install_branch_config(0, head, remote_name, our->name);
		}
	} else if (our) {
		struct commit *c = lookup_commit_reference(the_repository,
							   &our->old_oid);
		/* --branch specifies a non-branch (i.e. tags), detach HEAD */
		update_ref(msg, "HEAD", &c->object.oid, NULL, REF_NO_DEREF,
			   UPDATE_REFS_DIE_ON_ERR);
	} else if (remote) {
		/*
		 * We know remote HEAD points to a non-branch, or
		 * HEAD points to a branch but we don't know which one.
		 * Detach HEAD in all these cases.
		 */
		update_ref(msg, "HEAD", &remote->old_oid, NULL, REF_NO_DEREF,
			   UPDATE_REFS_DIE_ON_ERR);
	}
}

static int git_sparse_checkout_init(const char *repo)
{
	struct strvec argv = STRVEC_INIT;
	int result = 0;
	strvec_pushl(&argv, "-C", repo, "sparse-checkout", "init", NULL);

	/*
	 * We must apply the setting in the current process
	 * for the later checkout to use the sparse-checkout file.
	 */
	core_apply_sparse_checkout = 1;

	if (run_command_v_opt(argv.v, RUN_GIT_CMD)) {
		error(_("failed to initialize sparse-checkout"));
		result = 1;
	}

	strvec_clear(&argv);
	return result;
}

static int checkout(int submodule_progress)
{
	struct object_id oid;
	char *head;
	struct lock_file lock_file = LOCK_INIT;
	struct unpack_trees_options opts;
	struct tree *tree;
	struct tree_desc t;
	int err = 0;

	if (option_no_checkout)
		return 0;

	head = resolve_refdup("HEAD", RESOLVE_REF_READING, &oid, NULL);
	if (!head) {
		warning(_("remote HEAD refers to nonexistent ref, "
			  "unable to checkout.\n"));
		return 0;
	}
	if (!strcmp(head, "HEAD")) {
		if (advice_detached_head)
			detach_advice(oid_to_hex(&oid));
		FREE_AND_NULL(head);
	} else {
		if (!starts_with(head, "refs/heads/"))
			die(_("HEAD not found below refs/heads!"));
	}

	/* We need to be in the new work tree for the checkout */
	setup_work_tree();

	hold_locked_index(&lock_file, LOCK_DIE_ON_ERROR);

	memset(&opts, 0, sizeof opts);
	opts.update = 1;
	opts.merge = 1;
	opts.clone = 1;
	opts.fn = oneway_merge;
	opts.verbose_update = (option_verbosity >= 0);
	opts.src_index = &the_index;
	opts.dst_index = &the_index;
	init_checkout_metadata(&opts.meta, head, &oid, NULL);

	tree = parse_tree_indirect(&oid);
	parse_tree(tree);
	init_tree_desc(&t, tree->buffer, tree->size);
	if (unpack_trees(1, &t, &opts) < 0)
		die(_("unable to checkout working tree"));

	free(head);

	if (write_locked_index(&the_index, &lock_file, COMMIT_LOCK))
		die(_("unable to write new index file"));

	err |= run_hook_le(NULL, "post-checkout", oid_to_hex(&null_oid),
			   oid_to_hex(&oid), "1", NULL);

	if (!err && (option_recurse_submodules.nr > 0)) {
		struct strvec args = STRVEC_INIT;
		strvec_pushl(&args, "submodule", "update", "--require-init", "--recursive", NULL);

		if (option_shallow_submodules == 1)
			strvec_push(&args, "--depth=1");

		if (max_jobs != -1)
			strvec_pushf(&args, "--jobs=%d", max_jobs);

		if (submodule_progress)
			strvec_push(&args, "--progress");

		if (option_verbosity < 0)
			strvec_push(&args, "--quiet");

		if (option_remote_submodules) {
			strvec_push(&args, "--remote");
			strvec_push(&args, "--no-fetch");
		}

		if (option_single_branch >= 0)
			strvec_push(&args, option_single_branch ?
					       "--single-branch" :
					       "--no-single-branch");

		err = run_command_v_opt(args.v, RUN_GIT_CMD);
		strvec_clear(&args);
	}

	return err;
}

static int git_clone_config(const char *k, const char *v, void *cb)
{
	if (!strcmp(k, "clone.defaultremotename")) {
		free(remote_name);
		remote_name = xstrdup(v);
	}
	return git_default_config(k, v, cb);
}

static int write_one_config(const char *key, const char *value, void *data)
{
	/*
	 * give git_clone_config a chance to write config values back to the
	 * environment, since git_config_set_multivar_gently only deals with
	 * config-file writes
	 */
	int apply_failed = git_clone_config(key, value, data);
	if (apply_failed)
		return apply_failed;

	return git_config_set_multivar_gently(key,
					      value ? value : "true",
					      CONFIG_REGEX_NONE, 0);
}

static void write_config(struct string_list *config)
{
	int i;

	for (i = 0; i < config->nr; i++) {
		if (git_config_parse_parameter(config->items[i].string,
					       write_one_config, NULL) < 0)
			die(_("unable to write parameters to config file"));
	}
}

static void write_refspec_config(const char *src_ref_prefix,
		const struct ref *our_head_points_at,
		const struct ref *remote_head_points_at,
		struct strbuf *branch_top)
{
	struct strbuf key = STRBUF_INIT;
	struct strbuf value = STRBUF_INIT;

	if (option_mirror || !option_bare) {
		if (option_single_branch && !option_mirror) {
			if (option_branch) {
				if (starts_with(our_head_points_at->name, "refs/tags/"))
					strbuf_addf(&value, "+%s:%s", our_head_points_at->name,
						our_head_points_at->name);
				else
					strbuf_addf(&value, "+%s:%s%s", our_head_points_at->name,
						branch_top->buf, option_branch);
			} else if (remote_head_points_at) {
				const char *head = remote_head_points_at->name;
				if (!skip_prefix(head, "refs/heads/", &head))
					BUG("remote HEAD points at non-head?");

				strbuf_addf(&value, "+%s:%s%s", remote_head_points_at->name,
						branch_top->buf, head);
			}
			/*
			 * otherwise, the next "git fetch" will
			 * simply fetch from HEAD without updating
			 * any remote-tracking branch, which is what
			 * we want.
			 */
		} else {
			strbuf_addf(&value, "+%s*:%s*", src_ref_prefix, branch_top->buf);
		}
		/* Configure the remote */
		if (value.len) {
			strbuf_addf(&key, "remote.%s.fetch", remote_name);
			git_config_set_multivar(key.buf, value.buf, "^$", 0);
			strbuf_reset(&key);

			if (option_mirror) {
				strbuf_addf(&key, "remote.%s.mirror", remote_name);
				git_config_set(key.buf, "true");
				strbuf_reset(&key);
			}
		}
	}

	strbuf_release(&key);
	strbuf_release(&value);
}

static void dissociate_from_references(void)
{
	static const char* argv[] = { "repack", "-a", "-d", NULL };
	char *alternates = git_pathdup("objects/info/alternates");

	if (!access(alternates, F_OK)) {
		if (run_command_v_opt(argv, RUN_GIT_CMD|RUN_COMMAND_NO_STDIN))
			die(_("cannot repack to clean up"));
		if (unlink(alternates) && errno != ENOENT)
			die_errno(_("cannot unlink temporary alternates file"));
	}
	free(alternates);
}

static int path_exists(const char *path)
{
	struct stat sb;
	return !stat(path, &sb);
}

int cmd_clone(int argc, const char **argv, const char *prefix)
{
	int is_bundle = 0, is_local;
	const char *repo_name, *repo, *work_tree, *git_dir;
	char *path, *dir, *display_repo = NULL;
	int dest_exists, real_dest_exists = 0;
	const struct ref *refs, *remote_head;
	const struct ref *remote_head_points_at;
	const struct ref *our_head_points_at;
	struct ref *mapped_refs;
	const struct ref *ref;
	struct strbuf key = STRBUF_INIT;
	struct strbuf branch_top = STRBUF_INIT, reflog_msg = STRBUF_INIT;
	struct transport *transport = NULL;
	const char *src_ref_prefix = "refs/heads/";
	struct remote *remote;
	int err = 0, complete_refs_before_fetch = 1;
	int submodule_progress;

	struct transport_ls_refs_options transport_ls_refs_options =
		TRANSPORT_LS_REFS_OPTIONS_INIT;

	packet_trace_identity("clone");

	git_config(git_clone_config, NULL);

	argc = parse_options(argc, argv, prefix, builtin_clone_options,
			     builtin_clone_usage, 0);

	if (argc > 2)
		usage_msg_opt(_("Too many arguments."),
			builtin_clone_usage, builtin_clone_options);

	if (argc == 0)
		usage_msg_opt(_("You must specify a repository to clone."),
			builtin_clone_usage, builtin_clone_options);

	if (option_depth || option_since || option_not.nr)
		deepen = 1;
	if (option_single_branch == -1)
		option_single_branch = deepen ? 1 : 0;

	if (option_mirror)
		option_bare = 1;

	if (option_bare) {
		if (option_origin)
			die(_("--bare and --origin %s options are incompatible."),
			    option_origin);
		if (real_git_dir)
			die(_("--bare and --separate-git-dir are incompatible."));
		option_no_checkout = 1;
	}

	repo_name = argv[0];

	path = get_repo_path(repo_name, &is_bundle);
	if (path)
		repo = absolute_pathdup(repo_name);
	else if (strchr(repo_name, ':')) {
		repo = repo_name;
		display_repo = transport_anonymize_url(repo);
	} else
		die(_("repository '%s' does not exist"), repo_name);

	/* no need to be strict, transport_set_option() will validate it again */
	if (option_depth && atoi(option_depth) < 1)
		die(_("depth %s is not a positive number"), option_depth);

	if (argc == 2)
		dir = xstrdup(argv[1]);
	else
		dir = guess_dir_name(repo_name, is_bundle, option_bare);
	strip_trailing_slashes(dir);

	dest_exists = path_exists(dir);
	if (dest_exists && !is_empty_dir(dir))
		die(_("destination path '%s' already exists and is not "
			"an empty directory."), dir);

	if (real_git_dir) {
		real_dest_exists = path_exists(real_git_dir);
		if (real_dest_exists && !is_empty_dir(real_git_dir))
			die(_("repository path '%s' already exists and is not "
				"an empty directory."), real_git_dir);
	}


	strbuf_addf(&reflog_msg, "clone: from %s",
		    display_repo ? display_repo : repo);
	free(display_repo);

	if (option_bare)
		work_tree = NULL;
	else {
		work_tree = getenv("GIT_WORK_TREE");
		if (work_tree && path_exists(work_tree))
			die(_("working tree '%s' already exists."), work_tree);
	}

	if (option_bare || work_tree)
		git_dir = xstrdup(dir);
	else {
		work_tree = dir;
		git_dir = mkpathdup("%s/.git", dir);
	}

	atexit(remove_junk);
	sigchain_push_common(remove_junk_on_signal);

	if (!option_bare) {
		if (safe_create_leading_directories_const(work_tree) < 0)
			die_errno(_("could not create leading directories of '%s'"),
				  work_tree);
		if (dest_exists)
			junk_work_tree_flags |= REMOVE_DIR_KEEP_TOPLEVEL;
		else if (mkdir(work_tree, 0777))
			die_errno(_("could not create work tree dir '%s'"),
				  work_tree);
		junk_work_tree = work_tree;
		set_git_work_tree(work_tree);
	}

	if (real_git_dir) {
		if (real_dest_exists)
			junk_git_dir_flags |= REMOVE_DIR_KEEP_TOPLEVEL;
		junk_git_dir = real_git_dir;
	} else {
		if (dest_exists)
			junk_git_dir_flags |= REMOVE_DIR_KEEP_TOPLEVEL;
		junk_git_dir = git_dir;
	}
	if (safe_create_leading_directories_const(git_dir) < 0)
		die(_("could not create leading directories of '%s'"), git_dir);

	if (0 <= option_verbosity) {
		if (option_bare)
			fprintf(stderr, _("Cloning into bare repository '%s'...\n"), dir);
		else
			fprintf(stderr, _("Cloning into '%s'...\n"), dir);
	}

	if (option_recurse_submodules.nr > 0) {
		struct string_list_item *item;
		struct strbuf sb = STRBUF_INIT;

		/* remove duplicates */
		string_list_sort(&option_recurse_submodules);
		string_list_remove_duplicates(&option_recurse_submodules, 0);

		/*
		 * NEEDSWORK: In a multi-working-tree world, this needs to be
		 * set in the per-worktree config.
		 */
		for_each_string_list_item(item, &option_recurse_submodules) {
			strbuf_addf(&sb, "submodule.active=%s",
				    item->string);
			string_list_append(&option_config,
					   strbuf_detach(&sb, NULL));
		}

		if (option_required_reference.nr &&
		    option_optional_reference.nr)
			die(_("clone --recursive is not compatible with "
			      "both --reference and --reference-if-able"));
		else if (option_required_reference.nr) {
			string_list_append(&option_config,
				"submodule.alternateLocation=superproject");
			string_list_append(&option_config,
				"submodule.alternateErrorStrategy=die");
		} else if (option_optional_reference.nr) {
			string_list_append(&option_config,
				"submodule.alternateLocation=superproject");
			string_list_append(&option_config,
				"submodule.alternateErrorStrategy=info");
		}
	}

	init_db(git_dir, real_git_dir, option_template, GIT_HASH_UNKNOWN, NULL,
		INIT_DB_QUIET);

	if (real_git_dir)
		git_dir = real_git_dir;

	/*
	 * additional config can be injected with -c, make sure it's included
	 * after init_db, which clears the entire config environment.
	 */
	write_config(&option_config);

	/*
	 * re-read config after init_db and write_config to pick up any config
	 * injected by --template and --config, respectively.
	 */
	git_config(git_clone_config, NULL);

	/*
	 * apply the remote name provided by --origin only after this second
	 * call to git_config, to ensure it overrides all config-based values.
	 */
	if (option_origin != NULL)
		remote_name = xstrdup(option_origin);

	if (remote_name == NULL)
		remote_name = xstrdup("origin");

	if (!valid_remote_name(remote_name))
		die(_("'%s' is not a valid remote name"), remote_name);

	if (option_bare) {
		if (option_mirror)
			src_ref_prefix = "refs/";
		strbuf_addstr(&branch_top, src_ref_prefix);

		git_config_set("core.bare", "true");
	} else {
		strbuf_addf(&branch_top, "refs/remotes/%s/", remote_name);
	}

	strbuf_addf(&key, "remote.%s.url", remote_name);
	git_config_set(key.buf, repo);
	strbuf_reset(&key);

	if (option_no_tags) {
		strbuf_addf(&key, "remote.%s.tagOpt", remote_name);
		git_config_set(key.buf, "--no-tags");
		strbuf_reset(&key);
	}

	if (option_required_reference.nr || option_optional_reference.nr)
		setup_reference();

	if (option_sparse_checkout && git_sparse_checkout_init(dir))
		return 1;

	remote = remote_get(remote_name);

	refspec_appendf(&remote->fetch, "+%s*:%s*", src_ref_prefix,
			branch_top.buf);

	transport = transport_get(remote, remote->url[0]);
	transport_set_verbosity(transport, option_verbosity, option_progress);
	transport->family = family;

	path = get_repo_path(remote->url[0], &is_bundle);
	is_local = option_local != 0 && path && !is_bundle;
	if (is_local) {
		if (option_depth)
			warning(_("--depth is ignored in local clones; use file:// instead."));
		if (option_since)
			warning(_("--shallow-since is ignored in local clones; use file:// instead."));
		if (option_not.nr)
			warning(_("--shallow-exclude is ignored in local clones; use file:// instead."));
		if (filter_options.choice)
			warning(_("--filter is ignored in local clones; use file:// instead."));
		if (!access(mkpath("%s/shallow", path), F_OK)) {
			if (option_local > 0)
				warning(_("source repository is shallow, ignoring --local"));
			is_local = 0;
		}
	}
	if (option_local > 0 && !is_local)
		warning(_("--local is ignored"));
	transport->cloning = 1;

	transport_set_option(transport, TRANS_OPT_KEEP, "yes");

	if (option_depth)
		transport_set_option(transport, TRANS_OPT_DEPTH,
				     option_depth);
	if (option_since)
		transport_set_option(transport, TRANS_OPT_DEEPEN_SINCE,
				     option_since);
	if (option_not.nr)
		transport_set_option(transport, TRANS_OPT_DEEPEN_NOT,
				     (const char *)&option_not);
	if (option_single_branch)
		transport_set_option(transport, TRANS_OPT_FOLLOWTAGS, "1");

	if (option_upload_pack)
		transport_set_option(transport, TRANS_OPT_UPLOADPACK,
				     option_upload_pack);

	if (server_options.nr)
		transport->server_options = &server_options;

	if (filter_options.choice) {
		const char *spec =
			expand_list_objects_filter_spec(&filter_options);
		transport_set_option(transport, TRANS_OPT_LIST_OBJECTS_FILTER,
				     spec);
		transport_set_option(transport, TRANS_OPT_FROM_PROMISOR, "1");
	}

	if (transport->smart_options && !deepen && !filter_options.choice)
		transport->smart_options->check_self_contained_and_connected = 1;


	strvec_push(&transport_ls_refs_options.ref_prefixes, "HEAD");
	refspec_ref_prefixes(&remote->fetch,
			     &transport_ls_refs_options.ref_prefixes);
	if (option_branch)
		expand_ref_prefix(&transport_ls_refs_options.ref_prefixes,
				  option_branch);
	if (!option_no_tags)
		strvec_push(&transport_ls_refs_options.ref_prefixes,
			    "refs/tags/");

	refs = transport_get_remote_refs(transport, &transport_ls_refs_options);

	if (refs) {
		int hash_algo = hash_algo_by_ptr(transport_get_hash_algo(transport));

		/*
		 * Now that we know what algorithm the remote side is using,
		 * let's set ours to the same thing.
		 */
		initialize_repository_version(hash_algo, 1);
		repo_set_hash_algo(the_repository, hash_algo);

		mapped_refs = wanted_peer_refs(refs, &remote->fetch);
		/*
		 * transport_get_remote_refs() may return refs with null sha-1
		 * in mapped_refs (see struct transport->get_refs_list
		 * comment). In that case we need fetch it early because
		 * remote_head code below relies on it.
		 *
		 * for normal clones, transport_get_remote_refs() should
		 * return reliable ref set, we can delay cloning until after
		 * remote HEAD check.
		 */
		for (ref = refs; ref; ref = ref->next)
			if (is_null_oid(&ref->old_oid)) {
				complete_refs_before_fetch = 0;
				break;
			}

		if (!is_local && !complete_refs_before_fetch) {
			err = transport_fetch_refs(transport, mapped_refs);
			if (err)
				goto cleanup;
		}

		remote_head = find_ref_by_name(refs, "HEAD");
		remote_head_points_at =
			guess_remote_head(remote_head, mapped_refs, 0);

		if (option_branch) {
			our_head_points_at =
				find_remote_branch(mapped_refs, option_branch);

			if (!our_head_points_at)
				die(_("Remote branch %s not found in upstream %s"),
				    option_branch, remote_name);
		}
		else
			our_head_points_at = remote_head_points_at;
	}
	else {
		if (option_branch)
			die(_("Remote branch %s not found in upstream %s"),
					option_branch, remote_name);

		warning(_("You appear to have cloned an empty repository."));
		mapped_refs = NULL;
		our_head_points_at = NULL;
		remote_head_points_at = NULL;
		remote_head = NULL;
		option_no_checkout = 1;
		if (!option_bare) {
<<<<<<< HEAD
			const char *branch = git_default_branch_name(0);
			char *ref = xstrfmt("refs/heads/%s", branch);
=======
			const char *branch;
			char *ref;

			if (transport_ls_refs_options.unborn_head_target &&
			    skip_prefix(transport_ls_refs_options.unborn_head_target,
					"refs/heads/", &branch)) {
				ref = transport_ls_refs_options.unborn_head_target;
				transport_ls_refs_options.unborn_head_target = NULL;
				create_symref("HEAD", ref, reflog_msg.buf);
			} else {
				branch = git_default_branch_name();
				ref = xstrfmt("refs/heads/%s", branch);
			}
>>>>>>> 4f37d457

			install_branch_config(0, branch, remote_name, ref);
			free(ref);
		}
	}

	write_refspec_config(src_ref_prefix, our_head_points_at,
			remote_head_points_at, &branch_top);

	if (filter_options.choice)
		partial_clone_register(remote_name, &filter_options);

	if (is_local)
		clone_local(path, git_dir);
	else if (refs && complete_refs_before_fetch) {
		err = transport_fetch_refs(transport, mapped_refs);
		if (err)
			goto cleanup;
	}

	update_remote_refs(refs, mapped_refs, remote_head_points_at,
			   branch_top.buf, reflog_msg.buf, transport,
			   !is_local);

	update_head(our_head_points_at, remote_head, reflog_msg.buf);

	/*
	 * We want to show progress for recursive submodule clones iff
	 * we did so for the main clone. But only the transport knows
	 * the final decision for this flag, so we need to rescue the value
	 * before we free the transport.
	 */
	submodule_progress = transport->progress;

	transport_unlock_pack(transport);
	transport_disconnect(transport);

	if (option_dissociate) {
		close_object_store(the_repository->objects);
		dissociate_from_references();
	}

	junk_mode = JUNK_LEAVE_REPO;
	err = checkout(submodule_progress);

cleanup:
	free(remote_name);
	strbuf_release(&reflog_msg);
	strbuf_release(&branch_top);
	strbuf_release(&key);
	junk_mode = JUNK_LEAVE_ALL;

	strvec_clear(&transport_ls_refs_options.ref_prefixes);
	free(transport_ls_refs_options.unborn_head_target);
	return err;
}<|MERGE_RESOLUTION|>--- conflicted
+++ resolved
@@ -1330,10 +1330,6 @@
 		remote_head = NULL;
 		option_no_checkout = 1;
 		if (!option_bare) {
-<<<<<<< HEAD
-			const char *branch = git_default_branch_name(0);
-			char *ref = xstrfmt("refs/heads/%s", branch);
-=======
 			const char *branch;
 			char *ref;
 
@@ -1344,10 +1340,9 @@
 				transport_ls_refs_options.unborn_head_target = NULL;
 				create_symref("HEAD", ref, reflog_msg.buf);
 			} else {
-				branch = git_default_branch_name();
+				branch = git_default_branch_name(0);
 				ref = xstrfmt("refs/heads/%s", branch);
 			}
->>>>>>> 4f37d457
 
 			install_branch_config(0, branch, remote_name, ref);
 			free(ref);
