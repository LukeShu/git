--- conflicted
+++ resolved
@@ -1833,15 +1833,10 @@
 	if (options.empty != EMPTY_UNSPECIFIED)
 		imply_merge(&options, "--empty");
 
-<<<<<<< HEAD
-	if (gpg_sign)
-=======
 	if (options.reapply_cherry_picks)
 		imply_merge(&options, "--reapply-cherry-picks");
 
-	if (gpg_sign) {
-		free(options.gpg_sign_opt);
->>>>>>> 0fcb4f6b
+	if (gpg_sign)
 		options.gpg_sign_opt = xstrfmt("-S%s", gpg_sign);
 
 	if (exec.nr) {
