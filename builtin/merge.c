--- conflicted
+++ resolved
@@ -60,11 +60,8 @@
 static int verbosity;
 static int allow_rerere_auto;
 static int abort_current_merge;
-<<<<<<< HEAD
 static int show_progress = -1;
-=======
 static int default_to_upstream;
->>>>>>> 93e535a5
 
 static struct strategy all_strategy[] = {
 	{ "recursive",  DEFAULT_TWOHEAD | NO_TRIVIAL },
