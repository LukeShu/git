--- conflicted
+++ resolved
@@ -3503,11 +3503,6 @@
 	return 1;
 }
 
-<<<<<<< HEAD
-static void enable_patch_output(int *fmt) {
-	*fmt &= ~DIFF_FORMAT_NO_OUTPUT;
-	*fmt |= DIFF_FORMAT_PATCH;
-=======
 static const char diff_status_letters[] = {
 	DIFF_STATUS_ADDED,
 	DIFF_STATUS_COPIED,
@@ -3588,7 +3583,11 @@
 	warning("'diff -q' and 'diff-files -q' are deprecated.");
 	warning("Use 'diff --diff-filter=d' instead to ignore deleted filepairs.");
 	parse_diff_filter_opt("d", opt);
->>>>>>> 95a7c546
+}
+
+static void enable_patch_output(int *fmt) {
+	*fmt &= ~DIFF_FORMAT_NO_OUTPUT;
+	*fmt |= DIFF_FORMAT_PATCH;
 }
 
 int diff_opt_parse(struct diff_options *options, const char **av, int ac)
