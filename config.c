/*
 * GIT - The information manager from hell
 *
 * Copyright (C) Linus Torvalds, 2005
 * Copyright (C) Johannes Schindelin, 2005
 *
 */
#include "cache.h"
#include "lockfile.h"
#include "exec_cmd.h"
#include "strbuf.h"
#include "quote.h"
#include "hashmap.h"
#include "string-list.h"
#include "utf8.h"
#include "dir.h"

struct config_source {
	struct config_source *prev;
	union {
		FILE *file;
		struct config_buf {
			const char *buf;
			size_t len;
			size_t pos;
		} buf;
	} u;
	enum config_origin_type origin_type;
	const char *name;
	const char *path;
	int die_on_error;
	int linenr;
	int eof;
	struct strbuf value;
	struct strbuf var;

	int (*do_fgetc)(struct config_source *c);
	int (*do_ungetc)(int c, struct config_source *conf);
	long (*do_ftell)(struct config_source *c);
};

/*
 * These variables record the "current" config source, which
 * can be accessed by parsing callbacks.
 *
 * The "cf" variable will be non-NULL only when we are actually parsing a real
 * config source (file, blob, cmdline, etc).
 *
 * The "current_config_kvi" variable will be non-NULL only when we are feeding
 * cached config from a configset into a callback.
 *
 * They should generally never be non-NULL at the same time. If they are both
 * NULL, then we aren't parsing anything (and depending on the function looking
 * at the variables, it's either a bug for it to be called in the first place,
 * or it's a function which can be reused for non-config purposes, and should
 * fall back to some sane behavior).
 */
static struct config_source *cf;
static struct key_value_info *current_config_kvi;

/*
 * Similar to the variables above, this gives access to the "scope" of the
 * current value (repo, global, etc). For cached values, it can be found via
 * the current_config_kvi as above. During parsing, the current value can be
 * found in this variable. It's not part of "cf" because it transcends a single
 * file (i.e., a file included from .git/config is still in "repo" scope).
 */
static enum config_scope current_parsing_scope;

static int core_compression_seen;
static int pack_compression_seen;
static int zlib_compression_seen;

/*
 * Default config_set that contains key-value pairs from the usual set of config
 * config files (i.e repo specific .git/config, user wide ~/.gitconfig, XDG
 * config file and the global /etc/gitconfig)
 */
static struct config_set the_config_set;

static int config_file_fgetc(struct config_source *conf)
{
	return getc_unlocked(conf->u.file);
}

static int config_file_ungetc(int c, struct config_source *conf)
{
	return ungetc(c, conf->u.file);
}

static long config_file_ftell(struct config_source *conf)
{
	return ftell(conf->u.file);
}


static int config_buf_fgetc(struct config_source *conf)
{
	if (conf->u.buf.pos < conf->u.buf.len)
		return conf->u.buf.buf[conf->u.buf.pos++];

	return EOF;
}

static int config_buf_ungetc(int c, struct config_source *conf)
{
	if (conf->u.buf.pos > 0) {
		conf->u.buf.pos--;
		if (conf->u.buf.buf[conf->u.buf.pos] != c)
			die("BUG: config_buf can only ungetc the same character");
		return c;
	}

	return EOF;
}

static long config_buf_ftell(struct config_source *conf)
{
	return conf->u.buf.pos;
}

#define MAX_INCLUDE_DEPTH 10
static const char include_depth_advice[] =
"exceeded maximum include depth (%d) while including\n"
"	%s\n"
"from\n"
"	%s\n"
"Do you have circular includes?";
static int handle_path_include(const char *path, struct config_include_data *inc)
{
	int ret = 0;
	struct strbuf buf = STRBUF_INIT;
	char *expanded;

	if (!path)
		return config_error_nonbool("include.path");

	expanded = expand_user_path(path, 0);
	if (!expanded)
		return error("could not expand include path '%s'", path);
	path = expanded;

	/*
	 * Use an absolute path as-is, but interpret relative paths
	 * based on the including config file.
	 */
	if (!is_absolute_path(path)) {
		char *slash;

		if (!cf || !cf->path)
			return error("relative config includes must come from files");

		slash = find_last_dir_sep(cf->path);
		if (slash)
			strbuf_add(&buf, cf->path, slash - cf->path + 1);
		strbuf_addstr(&buf, path);
		path = buf.buf;
	}

	if (!access_or_die(path, R_OK, 0)) {
		if (++inc->depth > MAX_INCLUDE_DEPTH)
			die(include_depth_advice, MAX_INCLUDE_DEPTH, path,
			    !cf ? "<unknown>" :
			    cf->name ? cf->name :
			    "the command line");
		ret = git_config_from_file(git_config_include, path, inc);
		inc->depth--;
	}
	strbuf_release(&buf);
	free(expanded);
	return ret;
}

static int prepare_include_condition_pattern(struct strbuf *pat)
{
	struct strbuf path = STRBUF_INIT;
	char *expanded;
	int prefix = 0;

	expanded = expand_user_path(pat->buf, 1);
	if (expanded) {
		strbuf_reset(pat);
		strbuf_addstr(pat, expanded);
		free(expanded);
	}

	if (pat->buf[0] == '.' && is_dir_sep(pat->buf[1])) {
		const char *slash;

		if (!cf || !cf->path)
			return error(_("relative config include "
				       "conditionals must come from files"));

		strbuf_realpath(&path, cf->path, 1);
		slash = find_last_dir_sep(path.buf);
		if (!slash)
			die("BUG: how is this possible?");
		strbuf_splice(pat, 0, 1, path.buf, slash - path.buf);
		prefix = slash - path.buf + 1 /* slash */;
	} else if (!is_absolute_path(pat->buf))
		strbuf_insert(pat, 0, "**/", 3);

	if (pat->len && is_dir_sep(pat->buf[pat->len - 1]))
		strbuf_addstr(pat, "**");

	strbuf_release(&path);
	return prefix;
}

static int include_by_gitdir(const struct config_options *opts,
			     const char *cond, size_t cond_len, int icase)
{
	struct strbuf text = STRBUF_INIT;
	struct strbuf pattern = STRBUF_INIT;
	int ret = 0, prefix;
	const char *git_dir;

<<<<<<< HEAD
	strbuf_realpath(&text, get_git_dir(), 1);
=======
	if (opts->git_dir)
		git_dir = opts->git_dir;
	else if (have_git_dir())
		git_dir = get_git_dir();
	else
		goto done;

	strbuf_add_absolute_path(&text, git_dir);
>>>>>>> e145a0bc
	strbuf_add(&pattern, cond, cond_len);
	prefix = prepare_include_condition_pattern(&pattern);

	if (prefix < 0)
		goto done;

	if (prefix > 0) {
		/*
		 * perform literal matching on the prefix part so that
		 * any wildcard character in it can't create side effects.
		 */
		if (text.len < prefix)
			goto done;
		if (!icase && strncmp(pattern.buf, text.buf, prefix))
			goto done;
		if (icase && strncasecmp(pattern.buf, text.buf, prefix))
			goto done;
	}

	ret = !wildmatch(pattern.buf + prefix, text.buf + prefix,
			 icase ? WM_CASEFOLD : 0, NULL);

done:
	strbuf_release(&pattern);
	strbuf_release(&text);
	return ret;
}

static int include_condition_is_true(const struct config_options *opts,
				     const char *cond, size_t cond_len)
{

	if (skip_prefix_mem(cond, cond_len, "gitdir:", &cond, &cond_len))
		return include_by_gitdir(opts, cond, cond_len, 0);
	else if (skip_prefix_mem(cond, cond_len, "gitdir/i:", &cond, &cond_len))
		return include_by_gitdir(opts, cond, cond_len, 1);

	/* unknown conditionals are always false */
	return 0;
}

int git_config_include(const char *var, const char *value, void *data)
{
	struct config_include_data *inc = data;
	const char *cond, *key;
	int cond_len;
	int ret;

	/*
	 * Pass along all values, including "include" directives; this makes it
	 * possible to query information on the includes themselves.
	 */
	ret = inc->fn(var, value, inc->data);
	if (ret < 0)
		return ret;

	if (!strcmp(var, "include.path"))
		ret = handle_path_include(value, inc);

	if (!parse_config_key(var, "includeif", &cond, &cond_len, &key) &&
	    (cond && include_condition_is_true(inc->opts, cond, cond_len)) &&
	    !strcmp(key, "path"))
		ret = handle_path_include(value, inc);

	return ret;
}

void git_config_push_parameter(const char *text)
{
	struct strbuf env = STRBUF_INIT;
	const char *old = getenv(CONFIG_DATA_ENVIRONMENT);
	if (old && *old) {
		strbuf_addstr(&env, old);
		strbuf_addch(&env, ' ');
	}
	sq_quote_buf(&env, text);
	setenv(CONFIG_DATA_ENVIRONMENT, env.buf, 1);
	strbuf_release(&env);
}

static inline int iskeychar(int c)
{
	return isalnum(c) || c == '-';
}

/*
 * Auxiliary function to sanity-check and split the key into the section
 * identifier and variable name.
 *
 * Returns 0 on success, -1 when there is an invalid character in the key and
 * -2 if there is no section name in the key.
 *
 * store_key - pointer to char* which will hold a copy of the key with
 *             lowercase section and variable name
 * baselen - pointer to int which will hold the length of the
 *           section + subsection part, can be NULL
 */
static int git_config_parse_key_1(const char *key, char **store_key, int *baselen_, int quiet)
{
	int i, dot, baselen;
	const char *last_dot = strrchr(key, '.');

	/*
	 * Since "key" actually contains the section name and the real
	 * key name separated by a dot, we have to know where the dot is.
	 */

	if (last_dot == NULL || last_dot == key) {
		if (!quiet)
			error("key does not contain a section: %s", key);
		return -CONFIG_NO_SECTION_OR_NAME;
	}

	if (!last_dot[1]) {
		if (!quiet)
			error("key does not contain variable name: %s", key);
		return -CONFIG_NO_SECTION_OR_NAME;
	}

	baselen = last_dot - key;
	if (baselen_)
		*baselen_ = baselen;

	/*
	 * Validate the key and while at it, lower case it for matching.
	 */
	if (store_key)
		*store_key = xmallocz(strlen(key));

	dot = 0;
	for (i = 0; key[i]; i++) {
		unsigned char c = key[i];
		if (c == '.')
			dot = 1;
		/* Leave the extended basename untouched.. */
		if (!dot || i > baselen) {
			if (!iskeychar(c) ||
			    (i == baselen + 1 && !isalpha(c))) {
				if (!quiet)
					error("invalid key: %s", key);
				goto out_free_ret_1;
			}
			c = tolower(c);
		} else if (c == '\n') {
			if (!quiet)
				error("invalid key (newline): %s", key);
			goto out_free_ret_1;
		}
		if (store_key)
			(*store_key)[i] = c;
	}

	return 0;

out_free_ret_1:
	if (store_key) {
		free(*store_key);
		*store_key = NULL;
	}
	return -CONFIG_INVALID_KEY;
}

int git_config_parse_key(const char *key, char **store_key, int *baselen)
{
	return git_config_parse_key_1(key, store_key, baselen, 0);
}

int git_config_key_is_valid(const char *key)
{
	return !git_config_parse_key_1(key, NULL, NULL, 1);
}

int git_config_parse_parameter(const char *text,
			       config_fn_t fn, void *data)
{
	const char *value;
	char *canonical_name;
	struct strbuf **pair;
	int ret;

	pair = strbuf_split_str(text, '=', 2);
	if (!pair[0])
		return error("bogus config parameter: %s", text);

	if (pair[0]->len && pair[0]->buf[pair[0]->len - 1] == '=') {
		strbuf_setlen(pair[0], pair[0]->len - 1);
		value = pair[1] ? pair[1]->buf : "";
	} else {
		value = NULL;
	}

	strbuf_trim(pair[0]);
	if (!pair[0]->len) {
		strbuf_list_free(pair);
		return error("bogus config parameter: %s", text);
	}

	if (git_config_parse_key(pair[0]->buf, &canonical_name, NULL)) {
		ret = -1;
	} else {
		ret = (fn(canonical_name, value, data) < 0) ? -1 : 0;
		free(canonical_name);
	}
	strbuf_list_free(pair);
	return ret;
}

int git_config_from_parameters(config_fn_t fn, void *data)
{
	const char *env = getenv(CONFIG_DATA_ENVIRONMENT);
	int ret = 0;
	char *envw;
	const char **argv = NULL;
	int nr = 0, alloc = 0;
	int i;
	struct config_source source;

	if (!env)
		return 0;

	memset(&source, 0, sizeof(source));
	source.prev = cf;
	source.origin_type = CONFIG_ORIGIN_CMDLINE;
	cf = &source;

	/* sq_dequote will write over it */
	envw = xstrdup(env);

	if (sq_dequote_to_argv(envw, &argv, &nr, &alloc) < 0) {
		ret = error("bogus format in " CONFIG_DATA_ENVIRONMENT);
		goto out;
	}

	for (i = 0; i < nr; i++) {
		if (git_config_parse_parameter(argv[i], fn, data) < 0) {
			ret = -1;
			goto out;
		}
	}

out:
	free(argv);
	free(envw);
	cf = source.prev;
	return ret;
}

static int get_next_char(void)
{
	int c = cf->do_fgetc(cf);

	if (c == '\r') {
		/* DOS like systems */
		c = cf->do_fgetc(cf);
		if (c != '\n') {
			if (c != EOF)
				cf->do_ungetc(c, cf);
			c = '\r';
		}
	}
	if (c == '\n')
		cf->linenr++;
	if (c == EOF) {
		cf->eof = 1;
		cf->linenr++;
		c = '\n';
	}
	return c;
}

static char *parse_value(void)
{
	int quote = 0, comment = 0, space = 0;

	strbuf_reset(&cf->value);
	for (;;) {
		int c = get_next_char();
		if (c == '\n') {
			if (quote) {
				cf->linenr--;
				return NULL;
			}
			return cf->value.buf;
		}
		if (comment)
			continue;
		if (isspace(c) && !quote) {
			if (cf->value.len)
				space++;
			continue;
		}
		if (!quote) {
			if (c == ';' || c == '#') {
				comment = 1;
				continue;
			}
		}
		for (; space; space--)
			strbuf_addch(&cf->value, ' ');
		if (c == '\\') {
			c = get_next_char();
			switch (c) {
			case '\n':
				continue;
			case 't':
				c = '\t';
				break;
			case 'b':
				c = '\b';
				break;
			case 'n':
				c = '\n';
				break;
			/* Some characters escape as themselves */
			case '\\': case '"':
				break;
			/* Reject unknown escape sequences */
			default:
				return NULL;
			}
			strbuf_addch(&cf->value, c);
			continue;
		}
		if (c == '"') {
			quote = 1-quote;
			continue;
		}
		strbuf_addch(&cf->value, c);
	}
}

static int get_value(config_fn_t fn, void *data, struct strbuf *name)
{
	int c;
	char *value;
	int ret;

	/* Get the full name */
	for (;;) {
		c = get_next_char();
		if (cf->eof)
			break;
		if (!iskeychar(c))
			break;
		strbuf_addch(name, tolower(c));
	}

	while (c == ' ' || c == '\t')
		c = get_next_char();

	value = NULL;
	if (c != '\n') {
		if (c != '=')
			return -1;
		value = parse_value();
		if (!value)
			return -1;
	}
	/*
	 * We already consumed the \n, but we need linenr to point to
	 * the line we just parsed during the call to fn to get
	 * accurate line number in error messages.
	 */
	cf->linenr--;
	ret = fn(name->buf, value, data);
	cf->linenr++;
	return ret;
}

static int get_extended_base_var(struct strbuf *name, int c)
{
	do {
		if (c == '\n')
			goto error_incomplete_line;
		c = get_next_char();
	} while (isspace(c));

	/* We require the format to be '[base "extension"]' */
	if (c != '"')
		return -1;
	strbuf_addch(name, '.');

	for (;;) {
		int c = get_next_char();
		if (c == '\n')
			goto error_incomplete_line;
		if (c == '"')
			break;
		if (c == '\\') {
			c = get_next_char();
			if (c == '\n')
				goto error_incomplete_line;
		}
		strbuf_addch(name, c);
	}

	/* Final ']' */
	if (get_next_char() != ']')
		return -1;
	return 0;
error_incomplete_line:
	cf->linenr--;
	return -1;
}

static int get_base_var(struct strbuf *name)
{
	for (;;) {
		int c = get_next_char();
		if (cf->eof)
			return -1;
		if (c == ']')
			return 0;
		if (isspace(c))
			return get_extended_base_var(name, c);
		if (!iskeychar(c) && c != '.')
			return -1;
		strbuf_addch(name, tolower(c));
	}
}

static int git_parse_source(config_fn_t fn, void *data)
{
	int comment = 0;
	int baselen = 0;
	struct strbuf *var = &cf->var;
	int error_return = 0;
	char *error_msg = NULL;

	/* U+FEFF Byte Order Mark in UTF8 */
	const char *bomptr = utf8_bom;

	for (;;) {
		int c = get_next_char();
		if (bomptr && *bomptr) {
			/* We are at the file beginning; skip UTF8-encoded BOM
			 * if present. Sane editors won't put this in on their
			 * own, but e.g. Windows Notepad will do it happily. */
			if (c == (*bomptr & 0377)) {
				bomptr++;
				continue;
			} else {
				/* Do not tolerate partial BOM. */
				if (bomptr != utf8_bom)
					break;
				/* No BOM at file beginning. Cool. */
				bomptr = NULL;
			}
		}
		if (c == '\n') {
			if (cf->eof)
				return 0;
			comment = 0;
			continue;
		}
		if (comment || isspace(c))
			continue;
		if (c == '#' || c == ';') {
			comment = 1;
			continue;
		}
		if (c == '[') {
			/* Reset prior to determining a new stem */
			strbuf_reset(var);
			if (get_base_var(var) < 0 || var->len < 1)
				break;
			strbuf_addch(var, '.');
			baselen = var->len;
			continue;
		}
		if (!isalpha(c))
			break;
		/*
		 * Truncate the var name back to the section header
		 * stem prior to grabbing the suffix part of the name
		 * and the value.
		 */
		strbuf_setlen(var, baselen);
		strbuf_addch(var, tolower(c));
		if (get_value(fn, data, var) < 0)
			break;
	}

	switch (cf->origin_type) {
	case CONFIG_ORIGIN_BLOB:
		error_msg = xstrfmt(_("bad config line %d in blob %s"),
				      cf->linenr, cf->name);
		break;
	case CONFIG_ORIGIN_FILE:
		error_msg = xstrfmt(_("bad config line %d in file %s"),
				      cf->linenr, cf->name);
		break;
	case CONFIG_ORIGIN_STDIN:
		error_msg = xstrfmt(_("bad config line %d in standard input"),
				      cf->linenr);
		break;
	case CONFIG_ORIGIN_SUBMODULE_BLOB:
		error_msg = xstrfmt(_("bad config line %d in submodule-blob %s"),
				       cf->linenr, cf->name);
		break;
	case CONFIG_ORIGIN_CMDLINE:
		error_msg = xstrfmt(_("bad config line %d in command line %s"),
				       cf->linenr, cf->name);
		break;
	default:
		error_msg = xstrfmt(_("bad config line %d in %s"),
				      cf->linenr, cf->name);
	}

	if (cf->die_on_error)
		die("%s", error_msg);
	else
		error_return = error("%s", error_msg);

	free(error_msg);
	return error_return;
}

static int parse_unit_factor(const char *end, uintmax_t *val)
{
	if (!*end)
		return 1;
	else if (!strcasecmp(end, "k")) {
		*val *= 1024;
		return 1;
	}
	else if (!strcasecmp(end, "m")) {
		*val *= 1024 * 1024;
		return 1;
	}
	else if (!strcasecmp(end, "g")) {
		*val *= 1024 * 1024 * 1024;
		return 1;
	}
	return 0;
}

static int git_parse_signed(const char *value, intmax_t *ret, intmax_t max)
{
	if (value && *value) {
		char *end;
		intmax_t val;
		uintmax_t uval;
		uintmax_t factor = 1;

		errno = 0;
		val = strtoimax(value, &end, 0);
		if (errno == ERANGE)
			return 0;
		if (!parse_unit_factor(end, &factor)) {
			errno = EINVAL;
			return 0;
		}
		uval = labs(val);
		uval *= factor;
		if (uval > max || labs(val) > uval) {
			errno = ERANGE;
			return 0;
		}
		val *= factor;
		*ret = val;
		return 1;
	}
	errno = EINVAL;
	return 0;
}

static int git_parse_unsigned(const char *value, uintmax_t *ret, uintmax_t max)
{
	if (value && *value) {
		char *end;
		uintmax_t val;
		uintmax_t oldval;

		errno = 0;
		val = strtoumax(value, &end, 0);
		if (errno == ERANGE)
			return 0;
		oldval = val;
		if (!parse_unit_factor(end, &val)) {
			errno = EINVAL;
			return 0;
		}
		if (val > max || oldval > val) {
			errno = ERANGE;
			return 0;
		}
		*ret = val;
		return 1;
	}
	errno = EINVAL;
	return 0;
}

static int git_parse_int(const char *value, int *ret)
{
	intmax_t tmp;
	if (!git_parse_signed(value, &tmp, maximum_signed_value_of_type(int)))
		return 0;
	*ret = tmp;
	return 1;
}

static int git_parse_int64(const char *value, int64_t *ret)
{
	intmax_t tmp;
	if (!git_parse_signed(value, &tmp, maximum_signed_value_of_type(int64_t)))
		return 0;
	*ret = tmp;
	return 1;
}

int git_parse_ulong(const char *value, unsigned long *ret)
{
	uintmax_t tmp;
	if (!git_parse_unsigned(value, &tmp, maximum_unsigned_value_of_type(long)))
		return 0;
	*ret = tmp;
	return 1;
}

static int git_parse_ssize_t(const char *value, ssize_t *ret)
{
	intmax_t tmp;
	if (!git_parse_signed(value, &tmp, maximum_signed_value_of_type(ssize_t)))
		return 0;
	*ret = tmp;
	return 1;
}

NORETURN
static void die_bad_number(const char *name, const char *value)
{
	const char * error_type = (errno == ERANGE)? _("out of range"):_("invalid unit");

	if (!value)
		value = "";

	if (!(cf && cf->name))
		die(_("bad numeric config value '%s' for '%s': %s"),
		    value, name, error_type);

	switch (cf->origin_type) {
	case CONFIG_ORIGIN_BLOB:
		die(_("bad numeric config value '%s' for '%s' in blob %s: %s"),
		    value, name, cf->name, error_type);
	case CONFIG_ORIGIN_FILE:
		die(_("bad numeric config value '%s' for '%s' in file %s: %s"),
		    value, name, cf->name, error_type);
	case CONFIG_ORIGIN_STDIN:
		die(_("bad numeric config value '%s' for '%s' in standard input: %s"),
		    value, name, error_type);
	case CONFIG_ORIGIN_SUBMODULE_BLOB:
		die(_("bad numeric config value '%s' for '%s' in submodule-blob %s: %s"),
		    value, name, cf->name, error_type);
	case CONFIG_ORIGIN_CMDLINE:
		die(_("bad numeric config value '%s' for '%s' in command line %s: %s"),
		    value, name, cf->name, error_type);
	default:
		die(_("bad numeric config value '%s' for '%s' in %s: %s"),
		    value, name, cf->name, error_type);
	}
}

int git_config_int(const char *name, const char *value)
{
	int ret;
	if (!git_parse_int(value, &ret))
		die_bad_number(name, value);
	return ret;
}

int64_t git_config_int64(const char *name, const char *value)
{
	int64_t ret;
	if (!git_parse_int64(value, &ret))
		die_bad_number(name, value);
	return ret;
}

unsigned long git_config_ulong(const char *name, const char *value)
{
	unsigned long ret;
	if (!git_parse_ulong(value, &ret))
		die_bad_number(name, value);
	return ret;
}

ssize_t git_config_ssize_t(const char *name, const char *value)
{
	ssize_t ret;
	if (!git_parse_ssize_t(value, &ret))
		die_bad_number(name, value);
	return ret;
}

int git_parse_maybe_bool(const char *value)
{
	if (!value)
		return 1;
	if (!*value)
		return 0;
	if (!strcasecmp(value, "true")
	    || !strcasecmp(value, "yes")
	    || !strcasecmp(value, "on"))
		return 1;
	if (!strcasecmp(value, "false")
	    || !strcasecmp(value, "no")
	    || !strcasecmp(value, "off"))
		return 0;
	return -1;
}

int git_config_maybe_bool(const char *name, const char *value)
{
	int v = git_parse_maybe_bool(value);
	if (0 <= v)
		return v;
	if (git_parse_int(value, &v))
		return !!v;
	return -1;
}

int git_config_bool_or_int(const char *name, const char *value, int *is_bool)
{
	int v = git_parse_maybe_bool(value);
	if (0 <= v) {
		*is_bool = 1;
		return v;
	}
	*is_bool = 0;
	return git_config_int(name, value);
}

int git_config_bool(const char *name, const char *value)
{
	int discard;
	return !!git_config_bool_or_int(name, value, &discard);
}

int git_config_string(const char **dest, const char *var, const char *value)
{
	if (!value)
		return config_error_nonbool(var);
	*dest = xstrdup(value);
	return 0;
}

int git_config_pathname(const char **dest, const char *var, const char *value)
{
	if (!value)
		return config_error_nonbool(var);
	*dest = expand_user_path(value, 0);
	if (!*dest)
		die(_("failed to expand user dir in: '%s'"), value);
	return 0;
}

static int git_default_core_config(const char *var, const char *value)
{
	/* This needs a better name */
	if (!strcmp(var, "core.filemode")) {
		trust_executable_bit = git_config_bool(var, value);
		return 0;
	}
	if (!strcmp(var, "core.trustctime")) {
		trust_ctime = git_config_bool(var, value);
		return 0;
	}
	if (!strcmp(var, "core.checkstat")) {
		if (!strcasecmp(value, "default"))
			check_stat = 1;
		else if (!strcasecmp(value, "minimal"))
			check_stat = 0;
	}

	if (!strcmp(var, "core.quotepath")) {
		quote_path_fully = git_config_bool(var, value);
		return 0;
	}

	if (!strcmp(var, "core.symlinks")) {
		has_symlinks = git_config_bool(var, value);
		return 0;
	}

	if (!strcmp(var, "core.ignorecase")) {
		ignore_case = git_config_bool(var, value);
		return 0;
	}

	if (!strcmp(var, "core.attributesfile"))
		return git_config_pathname(&git_attributes_file, var, value);

	if (!strcmp(var, "core.hookspath"))
		return git_config_pathname(&git_hooks_path, var, value);

	if (!strcmp(var, "core.bare")) {
		is_bare_repository_cfg = git_config_bool(var, value);
		return 0;
	}

	if (!strcmp(var, "core.ignorestat")) {
		assume_unchanged = git_config_bool(var, value);
		return 0;
	}

	if (!strcmp(var, "core.prefersymlinkrefs")) {
		prefer_symlink_refs = git_config_bool(var, value);
		return 0;
	}

	if (!strcmp(var, "core.logallrefupdates")) {
		if (value && !strcasecmp(value, "always"))
			log_all_ref_updates = LOG_REFS_ALWAYS;
		else if (git_config_bool(var, value))
			log_all_ref_updates = LOG_REFS_NORMAL;
		else
			log_all_ref_updates = LOG_REFS_NONE;
		return 0;
	}

	if (!strcmp(var, "core.warnambiguousrefs")) {
		warn_ambiguous_refs = git_config_bool(var, value);
		return 0;
	}

	if (!strcmp(var, "core.abbrev")) {
		if (!value)
			return config_error_nonbool(var);
		if (!strcasecmp(value, "auto"))
			default_abbrev = -1;
		else {
			int abbrev = git_config_int(var, value);
			if (abbrev < minimum_abbrev || abbrev > 40)
				return error("abbrev length out of range: %d", abbrev);
			default_abbrev = abbrev;
		}
		return 0;
	}

	if (!strcmp(var, "core.disambiguate"))
		return set_disambiguate_hint_config(var, value);

	if (!strcmp(var, "core.loosecompression")) {
		int level = git_config_int(var, value);
		if (level == -1)
			level = Z_DEFAULT_COMPRESSION;
		else if (level < 0 || level > Z_BEST_COMPRESSION)
			die(_("bad zlib compression level %d"), level);
		zlib_compression_level = level;
		zlib_compression_seen = 1;
		return 0;
	}

	if (!strcmp(var, "core.compression")) {
		int level = git_config_int(var, value);
		if (level == -1)
			level = Z_DEFAULT_COMPRESSION;
		else if (level < 0 || level > Z_BEST_COMPRESSION)
			die(_("bad zlib compression level %d"), level);
		core_compression_level = level;
		core_compression_seen = 1;
		if (!zlib_compression_seen)
			zlib_compression_level = level;
		if (!pack_compression_seen)
			pack_compression_level = level;
		return 0;
	}

	if (!strcmp(var, "core.packedgitwindowsize")) {
		int pgsz_x2 = getpagesize() * 2;
		packed_git_window_size = git_config_ulong(var, value);

		/* This value must be multiple of (pagesize * 2) */
		packed_git_window_size /= pgsz_x2;
		if (packed_git_window_size < 1)
			packed_git_window_size = 1;
		packed_git_window_size *= pgsz_x2;
		return 0;
	}

	if (!strcmp(var, "core.bigfilethreshold")) {
		big_file_threshold = git_config_ulong(var, value);
		return 0;
	}

	if (!strcmp(var, "core.packedgitlimit")) {
		packed_git_limit = git_config_ulong(var, value);
		return 0;
	}

	if (!strcmp(var, "core.deltabasecachelimit")) {
		delta_base_cache_limit = git_config_ulong(var, value);
		return 0;
	}

	if (!strcmp(var, "core.autocrlf")) {
		if (value && !strcasecmp(value, "input")) {
			auto_crlf = AUTO_CRLF_INPUT;
			return 0;
		}
		auto_crlf = git_config_bool(var, value);
		return 0;
	}

	if (!strcmp(var, "core.safecrlf")) {
		if (value && !strcasecmp(value, "warn")) {
			safe_crlf = SAFE_CRLF_WARN;
			return 0;
		}
		safe_crlf = git_config_bool(var, value);
		return 0;
	}

	if (!strcmp(var, "core.eol")) {
		if (value && !strcasecmp(value, "lf"))
			core_eol = EOL_LF;
		else if (value && !strcasecmp(value, "crlf"))
			core_eol = EOL_CRLF;
		else if (value && !strcasecmp(value, "native"))
			core_eol = EOL_NATIVE;
		else
			core_eol = EOL_UNSET;
		return 0;
	}

	if (!strcmp(var, "core.notesref")) {
		notes_ref_name = xstrdup(value);
		return 0;
	}

	if (!strcmp(var, "core.editor"))
		return git_config_string(&editor_program, var, value);

	if (!strcmp(var, "core.commentchar")) {
		if (!value)
			return config_error_nonbool(var);
		else if (!strcasecmp(value, "auto"))
			auto_comment_line_char = 1;
		else if (value[0] && !value[1]) {
			comment_line_char = value[0];
			auto_comment_line_char = 0;
		} else
			return error("core.commentChar should only be one character");
		return 0;
	}

	if (!strcmp(var, "core.askpass"))
		return git_config_string(&askpass_program, var, value);

	if (!strcmp(var, "core.excludesfile"))
		return git_config_pathname(&excludes_file, var, value);

	if (!strcmp(var, "core.whitespace")) {
		if (!value)
			return config_error_nonbool(var);
		whitespace_rule_cfg = parse_whitespace_rule(value);
		return 0;
	}

	if (!strcmp(var, "core.fsyncobjectfiles")) {
		fsync_object_files = git_config_bool(var, value);
		return 0;
	}

	if (!strcmp(var, "core.preloadindex")) {
		core_preload_index = git_config_bool(var, value);
		return 0;
	}

	if (!strcmp(var, "core.createobject")) {
		if (!strcmp(value, "rename"))
			object_creation_mode = OBJECT_CREATION_USES_RENAMES;
		else if (!strcmp(value, "link"))
			object_creation_mode = OBJECT_CREATION_USES_HARDLINKS;
		else
			die(_("invalid mode for object creation: %s"), value);
		return 0;
	}

	if (!strcmp(var, "core.sparsecheckout")) {
		core_apply_sparse_checkout = git_config_bool(var, value);
		return 0;
	}

	if (!strcmp(var, "core.precomposeunicode")) {
		precomposed_unicode = git_config_bool(var, value);
		return 0;
	}

	if (!strcmp(var, "core.protecthfs")) {
		protect_hfs = git_config_bool(var, value);
		return 0;
	}

	if (!strcmp(var, "core.protectntfs")) {
		protect_ntfs = git_config_bool(var, value);
		return 0;
	}

	if (!strcmp(var, "core.hidedotfiles")) {
		if (value && !strcasecmp(value, "dotgitonly"))
			hide_dotfiles = HIDE_DOTFILES_DOTGITONLY;
		else
			hide_dotfiles = git_config_bool(var, value);
		return 0;
	}

	/* Add other config variables here and to Documentation/config.txt. */
	return 0;
}

static int git_default_i18n_config(const char *var, const char *value)
{
	if (!strcmp(var, "i18n.commitencoding"))
		return git_config_string(&git_commit_encoding, var, value);

	if (!strcmp(var, "i18n.logoutputencoding"))
		return git_config_string(&git_log_output_encoding, var, value);

	/* Add other config variables here and to Documentation/config.txt. */
	return 0;
}

static int git_default_branch_config(const char *var, const char *value)
{
	if (!strcmp(var, "branch.autosetupmerge")) {
		if (value && !strcasecmp(value, "always")) {
			git_branch_track = BRANCH_TRACK_ALWAYS;
			return 0;
		}
		git_branch_track = git_config_bool(var, value);
		return 0;
	}
	if (!strcmp(var, "branch.autosetuprebase")) {
		if (!value)
			return config_error_nonbool(var);
		else if (!strcmp(value, "never"))
			autorebase = AUTOREBASE_NEVER;
		else if (!strcmp(value, "local"))
			autorebase = AUTOREBASE_LOCAL;
		else if (!strcmp(value, "remote"))
			autorebase = AUTOREBASE_REMOTE;
		else if (!strcmp(value, "always"))
			autorebase = AUTOREBASE_ALWAYS;
		else
			return error("malformed value for %s", var);
		return 0;
	}

	/* Add other config variables here and to Documentation/config.txt. */
	return 0;
}

static int git_default_push_config(const char *var, const char *value)
{
	if (!strcmp(var, "push.default")) {
		if (!value)
			return config_error_nonbool(var);
		else if (!strcmp(value, "nothing"))
			push_default = PUSH_DEFAULT_NOTHING;
		else if (!strcmp(value, "matching"))
			push_default = PUSH_DEFAULT_MATCHING;
		else if (!strcmp(value, "simple"))
			push_default = PUSH_DEFAULT_SIMPLE;
		else if (!strcmp(value, "upstream"))
			push_default = PUSH_DEFAULT_UPSTREAM;
		else if (!strcmp(value, "tracking")) /* deprecated */
			push_default = PUSH_DEFAULT_UPSTREAM;
		else if (!strcmp(value, "current"))
			push_default = PUSH_DEFAULT_CURRENT;
		else {
			error("malformed value for %s: %s", var, value);
			return error("Must be one of nothing, matching, simple, "
				     "upstream or current.");
		}
		return 0;
	}

	/* Add other config variables here and to Documentation/config.txt. */
	return 0;
}

static int git_default_mailmap_config(const char *var, const char *value)
{
	if (!strcmp(var, "mailmap.file"))
		return git_config_pathname(&git_mailmap_file, var, value);
	if (!strcmp(var, "mailmap.blob"))
		return git_config_string(&git_mailmap_blob, var, value);

	/* Add other config variables here and to Documentation/config.txt. */
	return 0;
}

int git_default_config(const char *var, const char *value, void *dummy)
{
	if (starts_with(var, "core."))
		return git_default_core_config(var, value);

	if (starts_with(var, "user."))
		return git_ident_config(var, value, dummy);

	if (starts_with(var, "i18n."))
		return git_default_i18n_config(var, value);

	if (starts_with(var, "branch."))
		return git_default_branch_config(var, value);

	if (starts_with(var, "push."))
		return git_default_push_config(var, value);

	if (starts_with(var, "mailmap."))
		return git_default_mailmap_config(var, value);

	if (starts_with(var, "advice."))
		return git_default_advice_config(var, value);

	if (!strcmp(var, "pager.color") || !strcmp(var, "color.pager")) {
		pager_use_color = git_config_bool(var,value);
		return 0;
	}

	if (!strcmp(var, "pack.packsizelimit")) {
		pack_size_limit_cfg = git_config_ulong(var, value);
		return 0;
	}

	if (!strcmp(var, "pack.compression")) {
		int level = git_config_int(var, value);
		if (level == -1)
			level = Z_DEFAULT_COMPRESSION;
		else if (level < 0 || level > Z_BEST_COMPRESSION)
			die(_("bad pack compression level %d"), level);
		pack_compression_level = level;
		pack_compression_seen = 1;
		return 0;
	}

	/* Add other config variables here and to Documentation/config.txt. */
	return 0;
}

/*
 * All source specific fields in the union, die_on_error, name and the callbacks
 * fgetc, ungetc, ftell of top need to be initialized before calling
 * this function.
 */
static int do_config_from(struct config_source *top, config_fn_t fn, void *data)
{
	int ret;

	/* push config-file parsing state stack */
	top->prev = cf;
	top->linenr = 1;
	top->eof = 0;
	strbuf_init(&top->value, 1024);
	strbuf_init(&top->var, 1024);
	cf = top;

	ret = git_parse_source(fn, data);

	/* pop config-file parsing state stack */
	strbuf_release(&top->value);
	strbuf_release(&top->var);
	cf = top->prev;

	return ret;
}

static int do_config_from_file(config_fn_t fn,
		const enum config_origin_type origin_type,
		const char *name, const char *path, FILE *f,
		void *data)
{
	struct config_source top;

	top.u.file = f;
	top.origin_type = origin_type;
	top.name = name;
	top.path = path;
	top.die_on_error = 1;
	top.do_fgetc = config_file_fgetc;
	top.do_ungetc = config_file_ungetc;
	top.do_ftell = config_file_ftell;

	return do_config_from(&top, fn, data);
}

static int git_config_from_stdin(config_fn_t fn, void *data)
{
	return do_config_from_file(fn, CONFIG_ORIGIN_STDIN, "", NULL, stdin, data);
}

int git_config_from_file(config_fn_t fn, const char *filename, void *data)
{
	int ret = -1;
	FILE *f;

	f = fopen(filename, "r");
	if (f) {
		flockfile(f);
		ret = do_config_from_file(fn, CONFIG_ORIGIN_FILE, filename, filename, f, data);
		funlockfile(f);
		fclose(f);
	}
	return ret;
}

int git_config_from_mem(config_fn_t fn, const enum config_origin_type origin_type,
			const char *name, const char *buf, size_t len, void *data)
{
	struct config_source top;

	top.u.buf.buf = buf;
	top.u.buf.len = len;
	top.u.buf.pos = 0;
	top.origin_type = origin_type;
	top.name = name;
	top.path = NULL;
	top.die_on_error = 0;
	top.do_fgetc = config_buf_fgetc;
	top.do_ungetc = config_buf_ungetc;
	top.do_ftell = config_buf_ftell;

	return do_config_from(&top, fn, data);
}

int git_config_from_blob_sha1(config_fn_t fn,
			      const char *name,
			      const unsigned char *sha1,
			      void *data)
{
	enum object_type type;
	char *buf;
	unsigned long size;
	int ret;

	buf = read_sha1_file(sha1, &type, &size);
	if (!buf)
		return error("unable to load config blob object '%s'", name);
	if (type != OBJ_BLOB) {
		free(buf);
		return error("reference '%s' does not point to a blob", name);
	}

	ret = git_config_from_mem(fn, CONFIG_ORIGIN_BLOB, name, buf, size, data);
	free(buf);

	return ret;
}

static int git_config_from_blob_ref(config_fn_t fn,
				    const char *name,
				    void *data)
{
	unsigned char sha1[20];

	if (get_sha1(name, sha1) < 0)
		return error("unable to resolve config blob '%s'", name);
	return git_config_from_blob_sha1(fn, name, sha1, data);
}

const char *git_etc_gitconfig(void)
{
	static const char *system_wide;
	if (!system_wide)
		system_wide = system_path(ETC_GITCONFIG);
	return system_wide;
}

/*
 * Parse environment variable 'k' as a boolean (in various
 * possible spellings); if missing, use the default value 'def'.
 */
int git_env_bool(const char *k, int def)
{
	const char *v = getenv(k);
	return v ? git_config_bool(k, v) : def;
}

/*
 * Parse environment variable 'k' as ulong with possibly a unit
 * suffix; if missing, use the default value 'val'.
 */
unsigned long git_env_ulong(const char *k, unsigned long val)
{
	const char *v = getenv(k);
	if (v && !git_parse_ulong(v, &val))
		die("failed to parse %s", k);
	return val;
}

int git_config_system(void)
{
	return !git_env_bool("GIT_CONFIG_NOSYSTEM", 0);
}

static int do_git_config_sequence(const struct config_options *opts,
				  config_fn_t fn, void *data)
{
	int ret = 0;
	char *xdg_config = xdg_config_home("config");
<<<<<<< HEAD
	char *user_config = expand_user_path("~/.gitconfig", 0);
	char *repo_config = have_git_dir() ? git_pathdup("config") : NULL;
=======
	char *user_config = expand_user_path("~/.gitconfig");
	char *repo_config;

	if (opts->git_dir)
		repo_config = mkpathdup("%s/config", opts->git_dir);
	else if (have_git_dir())
		repo_config = git_pathdup("config");
	else
		repo_config = NULL;
>>>>>>> e145a0bc

	current_parsing_scope = CONFIG_SCOPE_SYSTEM;
	if (git_config_system() && !access_or_die(git_etc_gitconfig(), R_OK, 0))
		ret += git_config_from_file(fn, git_etc_gitconfig(),
					    data);

	current_parsing_scope = CONFIG_SCOPE_GLOBAL;
	if (xdg_config && !access_or_die(xdg_config, R_OK, ACCESS_EACCES_OK))
		ret += git_config_from_file(fn, xdg_config, data);

	if (user_config && !access_or_die(user_config, R_OK, ACCESS_EACCES_OK))
		ret += git_config_from_file(fn, user_config, data);

	current_parsing_scope = CONFIG_SCOPE_REPO;
	if (repo_config && !access_or_die(repo_config, R_OK, 0))
		ret += git_config_from_file(fn, repo_config, data);

	current_parsing_scope = CONFIG_SCOPE_CMDLINE;
	if (git_config_from_parameters(fn, data) < 0)
		die(_("unable to parse command-line config"));

	current_parsing_scope = CONFIG_SCOPE_UNKNOWN;
	free(xdg_config);
	free(user_config);
	free(repo_config);
	return ret;
}

int git_config_with_options(config_fn_t fn, void *data,
			    struct git_config_source *config_source,
			    const struct config_options *opts)
{
	struct config_include_data inc = CONFIG_INCLUDE_INIT;

	if (opts->respect_includes) {
		inc.fn = fn;
		inc.data = data;
		inc.opts = opts;
		fn = git_config_include;
		data = &inc;
	}

	/*
	 * If we have a specific filename, use it. Otherwise, follow the
	 * regular lookup sequence.
	 */
	if (config_source && config_source->use_stdin)
		return git_config_from_stdin(fn, data);
	else if (config_source && config_source->file)
		return git_config_from_file(fn, config_source->file, data);
	else if (config_source && config_source->blob)
		return git_config_from_blob_ref(fn, config_source->blob, data);

	return do_git_config_sequence(opts, fn, data);
}

static void git_config_raw(config_fn_t fn, void *data)
{
	struct config_options opts = {0};

	opts.respect_includes = 1;
	if (git_config_with_options(fn, data, NULL, &opts) < 0)
		/*
		 * git_config_with_options() normally returns only
		 * zero, as most errors are fatal, and
		 * non-fatal potential errors are guarded by "if"
		 * statements that are entered only when no error is
		 * possible.
		 *
		 * If we ever encounter a non-fatal error, it means
		 * something went really wrong and we should stop
		 * immediately.
		 */
		die(_("unknown error occurred while reading the configuration files"));
}

static void configset_iter(struct config_set *cs, config_fn_t fn, void *data)
{
	int i, value_index;
	struct string_list *values;
	struct config_set_element *entry;
	struct configset_list *list = &cs->list;

	for (i = 0; i < list->nr; i++) {
		entry = list->items[i].e;
		value_index = list->items[i].value_index;
		values = &entry->value_list;

		current_config_kvi = values->items[value_index].util;

		if (fn(entry->key, values->items[value_index].string, data) < 0)
			git_die_config_linenr(entry->key,
					      current_config_kvi->filename,
					      current_config_kvi->linenr);

		current_config_kvi = NULL;
	}
}

void read_early_config(config_fn_t cb, void *data)
{
	struct config_options opts = {0};
	struct strbuf buf = STRBUF_INIT;

	opts.respect_includes = 1;

	if (have_git_dir())
		opts.git_dir = get_git_dir();
	/*
	 * When setup_git_directory() was not yet asked to discover the
	 * GIT_DIR, we ask discover_git_directory() to figure out whether there
	 * is any repository config we should use (but unlike
	 * setup_git_directory_gently(), no global state is changed, most
	 * notably, the current working directory is still the same after the
	 * call).
	 */
	else if (discover_git_directory(&buf))
		opts.git_dir = buf.buf;

	git_config_with_options(cb, data, NULL, &opts);

	strbuf_release(&buf);
}

static void git_config_check_init(void);

void git_config(config_fn_t fn, void *data)
{
	git_config_check_init();
	configset_iter(&the_config_set, fn, data);
}

static struct config_set_element *configset_find_element(struct config_set *cs, const char *key)
{
	struct config_set_element k;
	struct config_set_element *found_entry;
	char *normalized_key;
	/*
	 * `key` may come from the user, so normalize it before using it
	 * for querying entries from the hashmap.
	 */
	if (git_config_parse_key(key, &normalized_key, NULL))
		return NULL;

	hashmap_entry_init(&k, strhash(normalized_key));
	k.key = normalized_key;
	found_entry = hashmap_get(&cs->config_hash, &k, NULL);
	free(normalized_key);
	return found_entry;
}

static int configset_add_value(struct config_set *cs, const char *key, const char *value)
{
	struct config_set_element *e;
	struct string_list_item *si;
	struct configset_list_item *l_item;
	struct key_value_info *kv_info = xmalloc(sizeof(*kv_info));

	e = configset_find_element(cs, key);
	/*
	 * Since the keys are being fed by git_config*() callback mechanism, they
	 * are already normalized. So simply add them without any further munging.
	 */
	if (!e) {
		e = xmalloc(sizeof(*e));
		hashmap_entry_init(e, strhash(key));
		e->key = xstrdup(key);
		string_list_init(&e->value_list, 1);
		hashmap_add(&cs->config_hash, e);
	}
	si = string_list_append_nodup(&e->value_list, xstrdup_or_null(value));

	ALLOC_GROW(cs->list.items, cs->list.nr + 1, cs->list.alloc);
	l_item = &cs->list.items[cs->list.nr++];
	l_item->e = e;
	l_item->value_index = e->value_list.nr - 1;

	if (!cf)
		die("BUG: configset_add_value has no source");
	if (cf->name) {
		kv_info->filename = strintern(cf->name);
		kv_info->linenr = cf->linenr;
		kv_info->origin_type = cf->origin_type;
	} else {
		/* for values read from `git_config_from_parameters()` */
		kv_info->filename = NULL;
		kv_info->linenr = -1;
		kv_info->origin_type = CONFIG_ORIGIN_CMDLINE;
	}
	kv_info->scope = current_parsing_scope;
	si->util = kv_info;

	return 0;
}

static int config_set_element_cmp(const struct config_set_element *e1,
				 const struct config_set_element *e2, const void *unused)
{
	return strcmp(e1->key, e2->key);
}

void git_configset_init(struct config_set *cs)
{
	hashmap_init(&cs->config_hash, (hashmap_cmp_fn)config_set_element_cmp, 0);
	cs->hash_initialized = 1;
	cs->list.nr = 0;
	cs->list.alloc = 0;
	cs->list.items = NULL;
}

void git_configset_clear(struct config_set *cs)
{
	struct config_set_element *entry;
	struct hashmap_iter iter;
	if (!cs->hash_initialized)
		return;

	hashmap_iter_init(&cs->config_hash, &iter);
	while ((entry = hashmap_iter_next(&iter))) {
		free(entry->key);
		string_list_clear(&entry->value_list, 1);
	}
	hashmap_free(&cs->config_hash, 1);
	cs->hash_initialized = 0;
	free(cs->list.items);
	cs->list.nr = 0;
	cs->list.alloc = 0;
	cs->list.items = NULL;
}

static int config_set_callback(const char *key, const char *value, void *cb)
{
	struct config_set *cs = cb;
	configset_add_value(cs, key, value);
	return 0;
}

int git_configset_add_file(struct config_set *cs, const char *filename)
{
	return git_config_from_file(config_set_callback, filename, cs);
}

int git_configset_get_value(struct config_set *cs, const char *key, const char **value)
{
	const struct string_list *values = NULL;
	/*
	 * Follows "last one wins" semantic, i.e., if there are multiple matches for the
	 * queried key in the files of the configset, the value returned will be the last
	 * value in the value list for that key.
	 */
	values = git_configset_get_value_multi(cs, key);

	if (!values)
		return 1;
	assert(values->nr > 0);
	*value = values->items[values->nr - 1].string;
	return 0;
}

const struct string_list *git_configset_get_value_multi(struct config_set *cs, const char *key)
{
	struct config_set_element *e = configset_find_element(cs, key);
	return e ? &e->value_list : NULL;
}

int git_configset_get_string_const(struct config_set *cs, const char *key, const char **dest)
{
	const char *value;
	if (!git_configset_get_value(cs, key, &value))
		return git_config_string(dest, key, value);
	else
		return 1;
}

int git_configset_get_string(struct config_set *cs, const char *key, char **dest)
{
	return git_configset_get_string_const(cs, key, (const char **)dest);
}

int git_configset_get_int(struct config_set *cs, const char *key, int *dest)
{
	const char *value;
	if (!git_configset_get_value(cs, key, &value)) {
		*dest = git_config_int(key, value);
		return 0;
	} else
		return 1;
}

int git_configset_get_ulong(struct config_set *cs, const char *key, unsigned long *dest)
{
	const char *value;
	if (!git_configset_get_value(cs, key, &value)) {
		*dest = git_config_ulong(key, value);
		return 0;
	} else
		return 1;
}

int git_configset_get_bool(struct config_set *cs, const char *key, int *dest)
{
	const char *value;
	if (!git_configset_get_value(cs, key, &value)) {
		*dest = git_config_bool(key, value);
		return 0;
	} else
		return 1;
}

int git_configset_get_bool_or_int(struct config_set *cs, const char *key,
				int *is_bool, int *dest)
{
	const char *value;
	if (!git_configset_get_value(cs, key, &value)) {
		*dest = git_config_bool_or_int(key, value, is_bool);
		return 0;
	} else
		return 1;
}

int git_configset_get_maybe_bool(struct config_set *cs, const char *key, int *dest)
{
	const char *value;
	if (!git_configset_get_value(cs, key, &value)) {
		*dest = git_config_maybe_bool(key, value);
		if (*dest == -1)
			return -1;
		return 0;
	} else
		return 1;
}

int git_configset_get_pathname(struct config_set *cs, const char *key, const char **dest)
{
	const char *value;
	if (!git_configset_get_value(cs, key, &value))
		return git_config_pathname(dest, key, value);
	else
		return 1;
}

static void git_config_check_init(void)
{
	if (the_config_set.hash_initialized)
		return;
	git_configset_init(&the_config_set);
	git_config_raw(config_set_callback, &the_config_set);
}

void git_config_clear(void)
{
	if (!the_config_set.hash_initialized)
		return;
	git_configset_clear(&the_config_set);
}

int git_config_get_value(const char *key, const char **value)
{
	git_config_check_init();
	return git_configset_get_value(&the_config_set, key, value);
}

const struct string_list *git_config_get_value_multi(const char *key)
{
	git_config_check_init();
	return git_configset_get_value_multi(&the_config_set, key);
}

int git_config_get_string_const(const char *key, const char **dest)
{
	int ret;
	git_config_check_init();
	ret = git_configset_get_string_const(&the_config_set, key, dest);
	if (ret < 0)
		git_die_config(key, NULL);
	return ret;
}

int git_config_get_string(const char *key, char **dest)
{
	git_config_check_init();
	return git_config_get_string_const(key, (const char **)dest);
}

int git_config_get_int(const char *key, int *dest)
{
	git_config_check_init();
	return git_configset_get_int(&the_config_set, key, dest);
}

int git_config_get_ulong(const char *key, unsigned long *dest)
{
	git_config_check_init();
	return git_configset_get_ulong(&the_config_set, key, dest);
}

int git_config_get_bool(const char *key, int *dest)
{
	git_config_check_init();
	return git_configset_get_bool(&the_config_set, key, dest);
}

int git_config_get_bool_or_int(const char *key, int *is_bool, int *dest)
{
	git_config_check_init();
	return git_configset_get_bool_or_int(&the_config_set, key, is_bool, dest);
}

int git_config_get_maybe_bool(const char *key, int *dest)
{
	git_config_check_init();
	return git_configset_get_maybe_bool(&the_config_set, key, dest);
}

int git_config_get_pathname(const char *key, const char **dest)
{
	int ret;
	git_config_check_init();
	ret = git_configset_get_pathname(&the_config_set, key, dest);
	if (ret < 0)
		git_die_config(key, NULL);
	return ret;
}

int git_config_get_expiry(const char *key, const char **output)
{
	int ret = git_config_get_string_const(key, output);
	if (ret)
		return ret;
	if (strcmp(*output, "now")) {
		unsigned long now = approxidate("now");
		if (approxidate(*output) >= now)
			git_die_config(key, _("Invalid %s: '%s'"), key, *output);
	}
	return ret;
}

int git_config_get_untracked_cache(void)
{
	int val = -1;
	const char *v;

	/* Hack for test programs like test-dump-untracked-cache */
	if (ignore_untracked_cache_config)
		return -1;

	if (!git_config_get_maybe_bool("core.untrackedcache", &val))
		return val;

	if (!git_config_get_value("core.untrackedcache", &v)) {
		if (!strcasecmp(v, "keep"))
			return -1;

		error(_("unknown core.untrackedCache value '%s'; "
			"using 'keep' default value"), v);
		return -1;
	}

	return -1; /* default value */
}

int git_config_get_split_index(void)
{
	int val;

	if (!git_config_get_maybe_bool("core.splitindex", &val))
		return val;

	return -1; /* default value */
}

int git_config_get_max_percent_split_change(void)
{
	int val = -1;

	if (!git_config_get_int("splitindex.maxpercentchange", &val)) {
		if (0 <= val && val <= 100)
			return val;

		return error(_("splitIndex.maxPercentChange value '%d' "
			       "should be between 0 and 100"), val);
	}

	return -1; /* default value */
}

NORETURN
void git_die_config_linenr(const char *key, const char *filename, int linenr)
{
	if (!filename)
		die(_("unable to parse '%s' from command-line config"), key);
	else
		die(_("bad config variable '%s' in file '%s' at line %d"),
		    key, filename, linenr);
}

NORETURN __attribute__((format(printf, 2, 3)))
void git_die_config(const char *key, const char *err, ...)
{
	const struct string_list *values;
	struct key_value_info *kv_info;

	if (err) {
		va_list params;
		va_start(params, err);
		vreportf("error: ", err, params);
		va_end(params);
	}
	values = git_config_get_value_multi(key);
	kv_info = values->items[values->nr - 1].util;
	git_die_config_linenr(key, kv_info->filename, kv_info->linenr);
}

/*
 * Find all the stuff for git_config_set() below.
 */

static struct {
	int baselen;
	char *key;
	int do_not_match;
	regex_t *value_regex;
	int multi_replace;
	size_t *offset;
	unsigned int offset_alloc;
	enum { START, SECTION_SEEN, SECTION_END_SEEN, KEY_SEEN } state;
	int seen;
} store;

static int matches(const char *key, const char *value)
{
	if (strcmp(key, store.key))
		return 0; /* not ours */
	if (!store.value_regex)
		return 1; /* always matches */
	if (store.value_regex == CONFIG_REGEX_NONE)
		return 0; /* never matches */

	return store.do_not_match ^
		(value && !regexec(store.value_regex, value, 0, NULL, 0));
}

static int store_aux(const char *key, const char *value, void *cb)
{
	const char *ep;
	size_t section_len;

	switch (store.state) {
	case KEY_SEEN:
		if (matches(key, value)) {
			if (store.seen == 1 && store.multi_replace == 0) {
				warning(_("%s has multiple values"), key);
			}

			ALLOC_GROW(store.offset, store.seen + 1,
				   store.offset_alloc);

			store.offset[store.seen] = cf->do_ftell(cf);
			store.seen++;
		}
		break;
	case SECTION_SEEN:
		/*
		 * What we are looking for is in store.key (both
		 * section and var), and its section part is baselen
		 * long.  We found key (again, both section and var).
		 * We would want to know if this key is in the same
		 * section as what we are looking for.  We already
		 * know we are in the same section as what should
		 * hold store.key.
		 */
		ep = strrchr(key, '.');
		section_len = ep - key;

		if ((section_len != store.baselen) ||
		    memcmp(key, store.key, section_len+1)) {
			store.state = SECTION_END_SEEN;
			break;
		}

		/*
		 * Do not increment matches: this is no match, but we
		 * just made sure we are in the desired section.
		 */
		ALLOC_GROW(store.offset, store.seen + 1,
			   store.offset_alloc);
		store.offset[store.seen] = cf->do_ftell(cf);
		/* fallthru */
	case SECTION_END_SEEN:
	case START:
		if (matches(key, value)) {
			ALLOC_GROW(store.offset, store.seen + 1,
				   store.offset_alloc);
			store.offset[store.seen] = cf->do_ftell(cf);
			store.state = KEY_SEEN;
			store.seen++;
		} else {
			if (strrchr(key, '.') - key == store.baselen &&
			      !strncmp(key, store.key, store.baselen)) {
					store.state = SECTION_SEEN;
					ALLOC_GROW(store.offset,
						   store.seen + 1,
						   store.offset_alloc);
					store.offset[store.seen] = cf->do_ftell(cf);
			}
		}
	}
	return 0;
}

static int write_error(const char *filename)
{
	error("failed to write new configuration file %s", filename);

	/* Same error code as "failed to rename". */
	return 4;
}

static int store_write_section(int fd, const char *key)
{
	const char *dot;
	int i, success;
	struct strbuf sb = STRBUF_INIT;

	dot = memchr(key, '.', store.baselen);
	if (dot) {
		strbuf_addf(&sb, "[%.*s \"", (int)(dot - key), key);
		for (i = dot - key + 1; i < store.baselen; i++) {
			if (key[i] == '"' || key[i] == '\\')
				strbuf_addch(&sb, '\\');
			strbuf_addch(&sb, key[i]);
		}
		strbuf_addstr(&sb, "\"]\n");
	} else {
		strbuf_addf(&sb, "[%.*s]\n", store.baselen, key);
	}

	success = write_in_full(fd, sb.buf, sb.len) == sb.len;
	strbuf_release(&sb);

	return success;
}

static int store_write_pair(int fd, const char *key, const char *value)
{
	int i, success;
	int length = strlen(key + store.baselen + 1);
	const char *quote = "";
	struct strbuf sb = STRBUF_INIT;

	/*
	 * Check to see if the value needs to be surrounded with a dq pair.
	 * Note that problematic characters are always backslash-quoted; this
	 * check is about not losing leading or trailing SP and strings that
	 * follow beginning-of-comment characters (i.e. ';' and '#') by the
	 * configuration parser.
	 */
	if (value[0] == ' ')
		quote = "\"";
	for (i = 0; value[i]; i++)
		if (value[i] == ';' || value[i] == '#')
			quote = "\"";
	if (i && value[i - 1] == ' ')
		quote = "\"";

	strbuf_addf(&sb, "\t%.*s = %s",
		    length, key + store.baselen + 1, quote);

	for (i = 0; value[i]; i++)
		switch (value[i]) {
		case '\n':
			strbuf_addstr(&sb, "\\n");
			break;
		case '\t':
			strbuf_addstr(&sb, "\\t");
			break;
		case '"':
		case '\\':
			strbuf_addch(&sb, '\\');
		default:
			strbuf_addch(&sb, value[i]);
			break;
		}
	strbuf_addf(&sb, "%s\n", quote);

	success = write_in_full(fd, sb.buf, sb.len) == sb.len;
	strbuf_release(&sb);

	return success;
}

static ssize_t find_beginning_of_line(const char *contents, size_t size,
	size_t offset_, int *found_bracket)
{
	size_t equal_offset = size, bracket_offset = size;
	ssize_t offset;

contline:
	for (offset = offset_-2; offset > 0
			&& contents[offset] != '\n'; offset--)
		switch (contents[offset]) {
			case '=': equal_offset = offset; break;
			case ']': bracket_offset = offset; break;
		}
	if (offset > 0 && contents[offset-1] == '\\') {
		offset_ = offset;
		goto contline;
	}
	if (bracket_offset < equal_offset) {
		*found_bracket = 1;
		offset = bracket_offset+1;
	} else
		offset++;

	return offset;
}

int git_config_set_in_file_gently(const char *config_filename,
				  const char *key, const char *value)
{
	return git_config_set_multivar_in_file_gently(config_filename, key, value, NULL, 0);
}

void git_config_set_in_file(const char *config_filename,
			    const char *key, const char *value)
{
	git_config_set_multivar_in_file(config_filename, key, value, NULL, 0);
}

int git_config_set_gently(const char *key, const char *value)
{
	return git_config_set_multivar_gently(key, value, NULL, 0);
}

void git_config_set(const char *key, const char *value)
{
	git_config_set_multivar(key, value, NULL, 0);
}

/*
 * If value==NULL, unset in (remove from) config,
 * if value_regex!=NULL, disregard key/value pairs where value does not match.
 * if value_regex==CONFIG_REGEX_NONE, do not match any existing values
 *     (only add a new one)
 * if multi_replace==0, nothing, or only one matching key/value is replaced,
 *     else all matching key/values (regardless how many) are removed,
 *     before the new pair is written.
 *
 * Returns 0 on success.
 *
 * This function does this:
 *
 * - it locks the config file by creating ".git/config.lock"
 *
 * - it then parses the config using store_aux() as validator to find
 *   the position on the key/value pair to replace. If it is to be unset,
 *   it must be found exactly once.
 *
 * - the config file is mmap()ed and the part before the match (if any) is
 *   written to the lock file, then the changed part and the rest.
 *
 * - the config file is removed and the lock file rename()d to it.
 *
 */
int git_config_set_multivar_in_file_gently(const char *config_filename,
					   const char *key, const char *value,
					   const char *value_regex,
					   int multi_replace)
{
	int fd = -1, in_fd = -1;
	int ret;
	struct lock_file *lock = NULL;
	char *filename_buf = NULL;
	char *contents = NULL;
	size_t contents_sz;

	/* parse-key returns negative; flip the sign to feed exit(3) */
	ret = 0 - git_config_parse_key(key, &store.key, &store.baselen);
	if (ret)
		goto out_free;

	store.multi_replace = multi_replace;

	if (!config_filename)
		config_filename = filename_buf = git_pathdup("config");

	/*
	 * The lock serves a purpose in addition to locking: the new
	 * contents of .git/config will be written into it.
	 */
	lock = xcalloc(1, sizeof(struct lock_file));
	fd = hold_lock_file_for_update(lock, config_filename, 0);
	if (fd < 0) {
		error_errno("could not lock config file %s", config_filename);
		free(store.key);
		ret = CONFIG_NO_LOCK;
		goto out_free;
	}

	/*
	 * If .git/config does not exist yet, write a minimal version.
	 */
	in_fd = open(config_filename, O_RDONLY);
	if ( in_fd < 0 ) {
		free(store.key);

		if ( ENOENT != errno ) {
			error_errno("opening %s", config_filename);
			ret = CONFIG_INVALID_FILE; /* same as "invalid config file" */
			goto out_free;
		}
		/* if nothing to unset, error out */
		if (value == NULL) {
			ret = CONFIG_NOTHING_SET;
			goto out_free;
		}

		store.key = (char *)key;
		if (!store_write_section(fd, key) ||
		    !store_write_pair(fd, key, value))
			goto write_err_out;
	} else {
		struct stat st;
		size_t copy_begin, copy_end;
		int i, new_line = 0;

		if (value_regex == NULL)
			store.value_regex = NULL;
		else if (value_regex == CONFIG_REGEX_NONE)
			store.value_regex = CONFIG_REGEX_NONE;
		else {
			if (value_regex[0] == '!') {
				store.do_not_match = 1;
				value_regex++;
			} else
				store.do_not_match = 0;

			store.value_regex = (regex_t*)xmalloc(sizeof(regex_t));
			if (regcomp(store.value_regex, value_regex,
					REG_EXTENDED)) {
				error("invalid pattern: %s", value_regex);
				free(store.value_regex);
				ret = CONFIG_INVALID_PATTERN;
				goto out_free;
			}
		}

		ALLOC_GROW(store.offset, 1, store.offset_alloc);
		store.offset[0] = 0;
		store.state = START;
		store.seen = 0;

		/*
		 * After this, store.offset will contain the *end* offset
		 * of the last match, or remain at 0 if no match was found.
		 * As a side effect, we make sure to transform only a valid
		 * existing config file.
		 */
		if (git_config_from_file(store_aux, config_filename, NULL)) {
			error("invalid config file %s", config_filename);
			free(store.key);
			if (store.value_regex != NULL &&
			    store.value_regex != CONFIG_REGEX_NONE) {
				regfree(store.value_regex);
				free(store.value_regex);
			}
			ret = CONFIG_INVALID_FILE;
			goto out_free;
		}

		free(store.key);
		if (store.value_regex != NULL &&
		    store.value_regex != CONFIG_REGEX_NONE) {
			regfree(store.value_regex);
			free(store.value_regex);
		}

		/* if nothing to unset, or too many matches, error out */
		if ((store.seen == 0 && value == NULL) ||
				(store.seen > 1 && multi_replace == 0)) {
			ret = CONFIG_NOTHING_SET;
			goto out_free;
		}

		if (fstat(in_fd, &st) == -1) {
			error_errno(_("fstat on %s failed"), config_filename);
			ret = CONFIG_INVALID_FILE;
			goto out_free;
		}

		contents_sz = xsize_t(st.st_size);
		contents = xmmap_gently(NULL, contents_sz, PROT_READ,
					MAP_PRIVATE, in_fd, 0);
		if (contents == MAP_FAILED) {
			if (errno == ENODEV && S_ISDIR(st.st_mode))
				errno = EISDIR;
			error_errno("unable to mmap '%s'", config_filename);
			ret = CONFIG_INVALID_FILE;
			contents = NULL;
			goto out_free;
		}
		close(in_fd);
		in_fd = -1;

		if (chmod(get_lock_file_path(lock), st.st_mode & 07777) < 0) {
			error_errno("chmod on %s failed", get_lock_file_path(lock));
			ret = CONFIG_NO_WRITE;
			goto out_free;
		}

		if (store.seen == 0)
			store.seen = 1;

		for (i = 0, copy_begin = 0; i < store.seen; i++) {
			if (store.offset[i] == 0) {
				store.offset[i] = copy_end = contents_sz;
			} else if (store.state != KEY_SEEN) {
				copy_end = store.offset[i];
			} else
				copy_end = find_beginning_of_line(
					contents, contents_sz,
					store.offset[i]-2, &new_line);

			if (copy_end > 0 && contents[copy_end-1] != '\n')
				new_line = 1;

			/* write the first part of the config */
			if (copy_end > copy_begin) {
				if (write_in_full(fd, contents + copy_begin,
						  copy_end - copy_begin) <
				    copy_end - copy_begin)
					goto write_err_out;
				if (new_line &&
				    write_str_in_full(fd, "\n") != 1)
					goto write_err_out;
			}
			copy_begin = store.offset[i];
		}

		/* write the pair (value == NULL means unset) */
		if (value != NULL) {
			if (store.state == START) {
				if (!store_write_section(fd, key))
					goto write_err_out;
			}
			if (!store_write_pair(fd, key, value))
				goto write_err_out;
		}

		/* write the rest of the config */
		if (copy_begin < contents_sz)
			if (write_in_full(fd, contents + copy_begin,
					  contents_sz - copy_begin) <
			    contents_sz - copy_begin)
				goto write_err_out;

		munmap(contents, contents_sz);
		contents = NULL;
	}

	if (commit_lock_file(lock) < 0) {
		error_errno("could not write config file %s", config_filename);
		ret = CONFIG_NO_WRITE;
		lock = NULL;
		goto out_free;
	}

	/*
	 * lock is committed, so don't try to roll it back below.
	 * NOTE: Since lockfile.c keeps a linked list of all created
	 * lock_file structures, it isn't safe to free(lock).  It's
	 * better to just leave it hanging around.
	 */
	lock = NULL;
	ret = 0;

	/* Invalidate the config cache */
	git_config_clear();

out_free:
	if (lock)
		rollback_lock_file(lock);
	free(filename_buf);
	if (contents)
		munmap(contents, contents_sz);
	if (in_fd >= 0)
		close(in_fd);
	return ret;

write_err_out:
	ret = write_error(get_lock_file_path(lock));
	goto out_free;

}

void git_config_set_multivar_in_file(const char *config_filename,
				     const char *key, const char *value,
				     const char *value_regex, int multi_replace)
{
	if (!git_config_set_multivar_in_file_gently(config_filename, key, value,
						    value_regex, multi_replace))
		return;
	if (value)
		die(_("could not set '%s' to '%s'"), key, value);
	else
		die(_("could not unset '%s'"), key);
}

int git_config_set_multivar_gently(const char *key, const char *value,
				   const char *value_regex, int multi_replace)
{
	return git_config_set_multivar_in_file_gently(NULL, key, value, value_regex,
						      multi_replace);
}

void git_config_set_multivar(const char *key, const char *value,
			     const char *value_regex, int multi_replace)
{
	git_config_set_multivar_in_file(NULL, key, value, value_regex,
					multi_replace);
}

static int section_name_match (const char *buf, const char *name)
{
	int i = 0, j = 0, dot = 0;
	if (buf[i] != '[')
		return 0;
	for (i = 1; buf[i] && buf[i] != ']'; i++) {
		if (!dot && isspace(buf[i])) {
			dot = 1;
			if (name[j++] != '.')
				break;
			for (i++; isspace(buf[i]); i++)
				; /* do nothing */
			if (buf[i] != '"')
				break;
			continue;
		}
		if (buf[i] == '\\' && dot)
			i++;
		else if (buf[i] == '"' && dot) {
			for (i++; isspace(buf[i]); i++)
				; /* do_nothing */
			break;
		}
		if (buf[i] != name[j++])
			break;
	}
	if (buf[i] == ']' && name[j] == 0) {
		/*
		 * We match, now just find the right length offset by
		 * gobbling up any whitespace after it, as well
		 */
		i++;
		for (; buf[i] && isspace(buf[i]); i++)
			; /* do nothing */
		return i;
	}
	return 0;
}

static int section_name_is_ok(const char *name)
{
	/* Empty section names are bogus. */
	if (!*name)
		return 0;

	/*
	 * Before a dot, we must be alphanumeric or dash. After the first dot,
	 * anything goes, so we can stop checking.
	 */
	for (; *name && *name != '.'; name++)
		if (*name != '-' && !isalnum(*name))
			return 0;
	return 1;
}

/* if new_name == NULL, the section is removed instead */
int git_config_rename_section_in_file(const char *config_filename,
				      const char *old_name, const char *new_name)
{
	int ret = 0, remove = 0;
	char *filename_buf = NULL;
	struct lock_file *lock;
	int out_fd;
	char buf[1024];
	FILE *config_file;
	struct stat st;

	if (new_name && !section_name_is_ok(new_name)) {
		ret = error("invalid section name: %s", new_name);
		goto out_no_rollback;
	}

	if (!config_filename)
		config_filename = filename_buf = git_pathdup("config");

	lock = xcalloc(1, sizeof(struct lock_file));
	out_fd = hold_lock_file_for_update(lock, config_filename, 0);
	if (out_fd < 0) {
		ret = error("could not lock config file %s", config_filename);
		goto out;
	}

	if (!(config_file = fopen(config_filename, "rb"))) {
		/* no config file means nothing to rename, no error */
		goto commit_and_out;
	}

	if (fstat(fileno(config_file), &st) == -1) {
		ret = error_errno(_("fstat on %s failed"), config_filename);
		goto out;
	}

	if (chmod(get_lock_file_path(lock), st.st_mode & 07777) < 0) {
		ret = error_errno("chmod on %s failed",
				  get_lock_file_path(lock));
		goto out;
	}

	while (fgets(buf, sizeof(buf), config_file)) {
		int i;
		int length;
		char *output = buf;
		for (i = 0; buf[i] && isspace(buf[i]); i++)
			; /* do nothing */
		if (buf[i] == '[') {
			/* it's a section */
			int offset = section_name_match(&buf[i], old_name);
			if (offset > 0) {
				ret++;
				if (new_name == NULL) {
					remove = 1;
					continue;
				}
				store.baselen = strlen(new_name);
				if (!store_write_section(out_fd, new_name)) {
					ret = write_error(get_lock_file_path(lock));
					goto out;
				}
				/*
				 * We wrote out the new section, with
				 * a newline, now skip the old
				 * section's length
				 */
				output += offset + i;
				if (strlen(output) > 0) {
					/*
					 * More content means there's
					 * a declaration to put on the
					 * next line; indent with a
					 * tab
					 */
					output -= 1;
					output[0] = '\t';
				}
			}
			remove = 0;
		}
		if (remove)
			continue;
		length = strlen(output);
		if (write_in_full(out_fd, output, length) != length) {
			ret = write_error(get_lock_file_path(lock));
			goto out;
		}
	}
	fclose(config_file);
commit_and_out:
	if (commit_lock_file(lock) < 0)
		ret = error_errno("could not write config file %s",
				  config_filename);
out:
	rollback_lock_file(lock);
out_no_rollback:
	free(filename_buf);
	return ret;
}

int git_config_rename_section(const char *old_name, const char *new_name)
{
	return git_config_rename_section_in_file(NULL, old_name, new_name);
}

/*
 * Call this to report error for your variable that should not
 * get a boolean value (i.e. "[my] var" means "true").
 */
#undef config_error_nonbool
int config_error_nonbool(const char *var)
{
	return error("missing value for '%s'", var);
}

int parse_config_key(const char *var,
		     const char *section,
		     const char **subsection, int *subsection_len,
		     const char **key)
{
	const char *dot;

	/* Does it start with "section." ? */
	if (!skip_prefix(var, section, &var) || *var != '.')
		return -1;

	/*
	 * Find the key; we don't know yet if we have a subsection, but we must
	 * parse backwards from the end, since the subsection may have dots in
	 * it, too.
	 */
	dot = strrchr(var, '.');
	*key = dot + 1;

	/* Did we have a subsection at all? */
	if (dot == var) {
		if (subsection) {
			*subsection = NULL;
			*subsection_len = 0;
		}
	}
	else {
		if (!subsection)
			return -1;
		*subsection = var + 1;
		*subsection_len = dot - *subsection;
	}

	return 0;
}

const char *current_config_origin_type(void)
{
	int type;
	if (current_config_kvi)
		type = current_config_kvi->origin_type;
	else if(cf)
		type = cf->origin_type;
	else
		die("BUG: current_config_origin_type called outside config callback");

	switch (type) {
	case CONFIG_ORIGIN_BLOB:
		return "blob";
	case CONFIG_ORIGIN_FILE:
		return "file";
	case CONFIG_ORIGIN_STDIN:
		return "standard input";
	case CONFIG_ORIGIN_SUBMODULE_BLOB:
		return "submodule-blob";
	case CONFIG_ORIGIN_CMDLINE:
		return "command line";
	default:
		die("BUG: unknown config origin type");
	}
}

const char *current_config_name(void)
{
	const char *name;
	if (current_config_kvi)
		name = current_config_kvi->filename;
	else if (cf)
		name = cf->name;
	else
		die("BUG: current_config_name called outside config callback");
	return name ? name : "";
}

enum config_scope current_config_scope(void)
{
	if (current_config_kvi)
		return current_config_kvi->scope;
	else
		return current_parsing_scope;
}<|MERGE_RESOLUTION|>--- conflicted
+++ resolved
@@ -215,9 +215,6 @@
 	int ret = 0, prefix;
 	const char *git_dir;
 
-<<<<<<< HEAD
-	strbuf_realpath(&text, get_git_dir(), 1);
-=======
 	if (opts->git_dir)
 		git_dir = opts->git_dir;
 	else if (have_git_dir())
@@ -225,8 +222,7 @@
 	else
 		goto done;
 
-	strbuf_add_absolute_path(&text, git_dir);
->>>>>>> e145a0bc
+	strbuf_realpath(&text, git_dir, 1);
 	strbuf_add(&pattern, cond, cond_len);
 	prefix = prepare_include_condition_pattern(&pattern);
 
@@ -1530,11 +1526,7 @@
 {
 	int ret = 0;
 	char *xdg_config = xdg_config_home("config");
-<<<<<<< HEAD
 	char *user_config = expand_user_path("~/.gitconfig", 0);
-	char *repo_config = have_git_dir() ? git_pathdup("config") : NULL;
-=======
-	char *user_config = expand_user_path("~/.gitconfig");
 	char *repo_config;
 
 	if (opts->git_dir)
@@ -1543,7 +1535,6 @@
 		repo_config = git_pathdup("config");
 	else
 		repo_config = NULL;
->>>>>>> e145a0bc
 
 	current_parsing_scope = CONFIG_SCOPE_SYSTEM;
 	if (git_config_system() && !access_or_die(git_etc_gitconfig(), R_OK, 0))
