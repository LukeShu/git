--- conflicted
+++ resolved
@@ -317,7 +317,6 @@
 	const char **sargv = cmd->argv;
 	char **env = environ;
 
-<<<<<<< HEAD
 	if (cmd->no_stdin)
 		fhin = open("/dev/null", O_RDWR);
 	else if (need_in)
@@ -329,6 +328,8 @@
 		fherr = open("/dev/null", O_RDWR);
 	else if (need_err)
 		fherr = dup(fderr[1]);
+	else if (cmd->err > 2)
+		fherr = dup(cmd->err);
 
 	if (cmd->no_stdout)
 		fhout = open("/dev/null", O_RDWR);
@@ -338,43 +339,6 @@
 		fhout = dup(fdout[1]);
 	else if (cmd->out > 1)
 		fhout = dup(cmd->out);
-=======
-	if (cmd->no_stdin) {
-		s0 = dup(0);
-		dup_devnull(0);
-	} else if (need_in) {
-		s0 = dup(0);
-		dup2(fdin[0], 0);
-	} else if (cmd->in) {
-		s0 = dup(0);
-		dup2(cmd->in, 0);
-	}
-
-	if (cmd->no_stderr) {
-		s2 = dup(2);
-		dup_devnull(2);
-	} else if (need_err) {
-		s2 = dup(2);
-		dup2(fderr[1], 2);
-	} else if (cmd->err > 2) {
-		s2 = dup(2);
-		dup2(cmd->err, 2);
-	}
-
-	if (cmd->no_stdout) {
-		s1 = dup(1);
-		dup_devnull(1);
-	} else if (cmd->stdout_to_stderr) {
-		s1 = dup(1);
-		dup2(2, 1);
-	} else if (need_out) {
-		s1 = dup(1);
-		dup2(fdout[1], 1);
-	} else if (cmd->out > 1) {
-		s1 = dup(1);
-		dup2(cmd->out, 1);
-	}
->>>>>>> 6d525d38
 
 	if (cmd->dir)
 		die("chdir in start_command() not implemented");
