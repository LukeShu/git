language: c

sudo: false

cache:
  directories:
    - $HOME/travis-cache

os:
  - linux
  - osx

compiler:
  - clang
  - gcc

addons:
  apt:
    packages:
    - language-pack-is
<<<<<<< HEAD
    - git-svn
=======
    - apache2
>>>>>>> d9d14268

env:
  global:
    - DEVELOPER=1
    # The Linux build installs the defined dependency versions below.
    # The OS X build installs the latest available versions. Keep that
    # in mind when you encounter a broken OS X build!
    - LINUX_P4_VERSION="16.1"
    - LINUX_GIT_LFS_VERSION="1.2.0"
    - DEFAULT_TEST_TARGET=prove
    - GIT_PROVE_OPTS="--timer --jobs 3 --state=failed,slow,save"
    - GIT_TEST_OPTS="--verbose --tee"
    - GIT_TEST_HTTPD=true
    - GIT_TEST_CLONE_2GB=YesPlease
    # t9810 occasionally fails on Travis CI OS X
    # t9816 occasionally fails with "TAP out of sequence errors" on Travis CI OS X
    - GIT_SKIP_TESTS="t9810 t9816"

matrix:
  include:
    - env: Documentation
      os: linux
      compiler: clang
      addons:
        apt:
          packages:
          - asciidoc
          - xmlto
      before_install:
      before_script:
      script: ci/test-documentation.sh
      after_failure:

before_install:
  - >
    case "${TRAVIS_OS_NAME:-linux}" in
    linux)
      mkdir --parents custom/p4
      pushd custom/p4
        wget --quiet http://filehost.perforce.com/perforce/r$LINUX_P4_VERSION/bin.linux26x86_64/p4d
        wget --quiet http://filehost.perforce.com/perforce/r$LINUX_P4_VERSION/bin.linux26x86_64/p4
        chmod u+x p4d
        chmod u+x p4
        export PATH="$(pwd):$PATH"
      popd
      mkdir --parents custom/git-lfs
      pushd custom/git-lfs
        wget --quiet https://github.com/github/git-lfs/releases/download/v$LINUX_GIT_LFS_VERSION/git-lfs-linux-amd64-$LINUX_GIT_LFS_VERSION.tar.gz
        tar --extract --gunzip --file "git-lfs-linux-amd64-$LINUX_GIT_LFS_VERSION.tar.gz"
        cp git-lfs-$LINUX_GIT_LFS_VERSION/git-lfs .
        export PATH="$(pwd):$PATH"
      popd
      ;;
    osx)
      brew_force_set_latest_binary_hash () {
        FORMULA=$1
        SHA=$(brew fetch --force $FORMULA 2>&1 | grep ^SHA256: | cut -d ' ' -f 2)
        sed -E -i.bak "s/sha256 \"[0-9a-f]{64}\"/sha256 \"$SHA\"/g" \
          /usr/local/Library/Taps/homebrew/homebrew-binary/$FORMULA.rb
      }
      brew update --quiet
      brew tap homebrew/binary --quiet
      brew_force_set_latest_binary_hash perforce
      brew_force_set_latest_binary_hash perforce-server
      # Uncomment this if you want to run perf tests:
      # brew install gnu-time
      brew install git-lfs perforce-server perforce gettext
      brew link --force gettext
      ;;
    esac;
    echo "$(tput setaf 6)Perforce Server Version$(tput sgr0)";
    p4d -V | grep Rev.;
    echo "$(tput setaf 6)Perforce Client Version$(tput sgr0)";
    p4 -V | grep Rev.;
    echo "$(tput setaf 6)Git-LFS Version$(tput sgr0)";
    git-lfs version;
    mkdir -p $HOME/travis-cache;
    ln -s $HOME/travis-cache/.prove t/.prove;

before_script: make --jobs=2

script: make --quiet test

after_failure:
  - >
    : '<-- Click here to see detailed test output!                                                        ';
    for TEST_EXIT in t/test-results/*.exit;
    do
      if [ "$(cat "$TEST_EXIT")" != "0" ];
      then
        TEST_OUT="${TEST_EXIT%exit}out";
        echo "------------------------------------------------------------------------";
        echo "$(tput setaf 1)${TEST_OUT}...$(tput sgr0)";
        echo "------------------------------------------------------------------------";
        cat "${TEST_OUT}";
      fi;
    done;

notifications:
  email: false<|MERGE_RESOLUTION|>--- conflicted
+++ resolved
@@ -18,11 +18,8 @@
   apt:
     packages:
     - language-pack-is
-<<<<<<< HEAD
     - git-svn
-=======
     - apache2
->>>>>>> d9d14268
 
 env:
   global:
