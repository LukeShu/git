#include "cache.h"
#include "repository.h"
#include "config.h"
#include "lockfile.h"
#include "refs.h"
#include "pkt-line.h"
#include "commit.h"
#include "tag.h"
#include "exec-cmd.h"
#include "pack.h"
#include "sideband.h"
#include "fetch-pack.h"
#include "remote.h"
#include "run-command.h"
#include "connect.h"
#include "transport.h"
#include "version.h"
#include "prio-queue.h"
#include "sha1-array.h"
#include "oidset.h"
#include "packfile.h"
<<<<<<< HEAD
#include "object-store.h"
=======
#include "connected.h"
>>>>>>> cf1e7c07

static int transfer_unpack_limit = -1;
static int fetch_unpack_limit = -1;
static int unpack_limit = 100;
static int prefer_ofs_delta = 1;
static int no_done;
static int deepen_since_ok;
static int deepen_not_ok;
static int fetch_fsck_objects = -1;
static int transfer_fsck_objects = -1;
static int agent_supported;
static int server_supports_filtering;
static struct lock_file shallow_lock;
static const char *alternate_shallow_file;

/* Remember to update object flag allocation in object.h */
#define COMPLETE	(1U << 0)
#define COMMON		(1U << 1)
#define COMMON_REF	(1U << 2)
#define SEEN		(1U << 3)
#define POPPED		(1U << 4)
#define ALTERNATE	(1U << 5)

static int marked;

/*
 * After sending this many "have"s if we do not get any new ACK , we
 * give up traversing our history.
 */
#define MAX_IN_VAIN 256

static struct prio_queue rev_list = { compare_commits_by_commit_date };
static int non_common_revs, multi_ack, use_sideband;
/* Allow specifying sha1 if it is a ref tip. */
#define ALLOW_TIP_SHA1	01
/* Allow request of a sha1 if it is reachable from a ref (possibly hidden ref). */
#define ALLOW_REACHABLE_SHA1	02
static unsigned int allow_unadvertised_object_request;

__attribute__((format (printf, 2, 3)))
static inline void print_verbose(const struct fetch_pack_args *args,
				 const char *fmt, ...)
{
	va_list params;

	if (!args->verbose)
		return;

	va_start(params, fmt);
	vfprintf(stderr, fmt, params);
	va_end(params);
	fputc('\n', stderr);
}

struct alternate_object_cache {
	struct object **items;
	size_t nr, alloc;
};

static void cache_one_alternate(const char *refname,
				const struct object_id *oid,
				void *vcache)
{
	struct alternate_object_cache *cache = vcache;
	struct object *obj = parse_object(oid);

	if (!obj || (obj->flags & ALTERNATE))
		return;

	obj->flags |= ALTERNATE;
	ALLOC_GROW(cache->items, cache->nr + 1, cache->alloc);
	cache->items[cache->nr++] = obj;
}

static void for_each_cached_alternate(void (*cb)(struct object *))
{
	static int initialized;
	static struct alternate_object_cache cache;
	size_t i;

	if (!initialized) {
		for_each_alternate_ref(cache_one_alternate, &cache);
		initialized = 1;
	}

	for (i = 0; i < cache.nr; i++)
		cb(cache.items[i]);
}

static void rev_list_push(struct commit *commit, int mark)
{
	if (!(commit->object.flags & mark)) {
		commit->object.flags |= mark;

		if (parse_commit(commit))
			return;

		prio_queue_put(&rev_list, commit);

		if (!(commit->object.flags & COMMON))
			non_common_revs++;
	}
}

static int rev_list_insert_ref(const char *refname, const struct object_id *oid)
{
	struct object *o = deref_tag(parse_object(oid), refname, 0);

	if (o && o->type == OBJ_COMMIT)
		rev_list_push((struct commit *)o, SEEN);

	return 0;
}

static int rev_list_insert_ref_oid(const char *refname, const struct object_id *oid,
				   int flag, void *cb_data)
{
	return rev_list_insert_ref(refname, oid);
}

static int clear_marks(const char *refname, const struct object_id *oid,
		       int flag, void *cb_data)
{
	struct object *o = deref_tag(parse_object(oid), refname, 0);

	if (o && o->type == OBJ_COMMIT)
		clear_commit_marks((struct commit *)o,
				   COMMON | COMMON_REF | SEEN | POPPED);
	return 0;
}

/*
   This function marks a rev and its ancestors as common.
   In some cases, it is desirable to mark only the ancestors (for example
   when only the server does not yet know that they are common).
*/

static void mark_common(struct commit *commit,
		int ancestors_only, int dont_parse)
{
	if (commit != NULL && !(commit->object.flags & COMMON)) {
		struct object *o = (struct object *)commit;

		if (!ancestors_only)
			o->flags |= COMMON;

		if (!(o->flags & SEEN))
			rev_list_push(commit, SEEN);
		else {
			struct commit_list *parents;

			if (!ancestors_only && !(o->flags & POPPED))
				non_common_revs--;
			if (!o->parsed && !dont_parse)
				if (parse_commit(commit))
					return;

			for (parents = commit->parents;
					parents;
					parents = parents->next)
				mark_common(parents->item, 0, dont_parse);
		}
	}
}

/*
  Get the next rev to send, ignoring the common.
*/

static const struct object_id *get_rev(void)
{
	struct commit *commit = NULL;

	while (commit == NULL) {
		unsigned int mark;
		struct commit_list *parents;

		if (rev_list.nr == 0 || non_common_revs == 0)
			return NULL;

		commit = prio_queue_get(&rev_list);
		parse_commit(commit);
		parents = commit->parents;

		commit->object.flags |= POPPED;
		if (!(commit->object.flags & COMMON))
			non_common_revs--;

		if (commit->object.flags & COMMON) {
			/* do not send "have", and ignore ancestors */
			commit = NULL;
			mark = COMMON | SEEN;
		} else if (commit->object.flags & COMMON_REF)
			/* send "have", and ignore ancestors */
			mark = COMMON | SEEN;
		else
			/* send "have", also for its ancestors */
			mark = SEEN;

		while (parents) {
			if (!(parents->item->object.flags & SEEN))
				rev_list_push(parents->item, mark);
			if (mark & COMMON)
				mark_common(parents->item, 1, 0);
			parents = parents->next;
		}
	}

	return &commit->object.oid;
}

enum ack_type {
	NAK = 0,
	ACK,
	ACK_continue,
	ACK_common,
	ACK_ready
};

static void consume_shallow_list(struct fetch_pack_args *args, int fd)
{
	if (args->stateless_rpc && args->deepen) {
		/* If we sent a depth we will get back "duplicate"
		 * shallow and unshallow commands every time there
		 * is a block of have lines exchanged.
		 */
		char *line;
		while ((line = packet_read_line(fd, NULL))) {
			if (starts_with(line, "shallow "))
				continue;
			if (starts_with(line, "unshallow "))
				continue;
			die(_("git fetch-pack: expected shallow list"));
		}
	}
}

static enum ack_type get_ack(int fd, struct object_id *result_oid)
{
	int len;
	char *line = packet_read_line(fd, &len);
	const char *arg;

	if (!line)
		die(_("git fetch-pack: expected ACK/NAK, got a flush packet"));
	if (!strcmp(line, "NAK"))
		return NAK;
	if (skip_prefix(line, "ACK ", &arg)) {
		if (!get_oid_hex(arg, result_oid)) {
			arg += 40;
			len -= arg - line;
			if (len < 1)
				return ACK;
			if (strstr(arg, "continue"))
				return ACK_continue;
			if (strstr(arg, "common"))
				return ACK_common;
			if (strstr(arg, "ready"))
				return ACK_ready;
			return ACK;
		}
	}
	if (skip_prefix(line, "ERR ", &arg))
		die(_("remote error: %s"), arg);
	die(_("git fetch-pack: expected ACK/NAK, got '%s'"), line);
}

static void send_request(struct fetch_pack_args *args,
			 int fd, struct strbuf *buf)
{
	if (args->stateless_rpc) {
		send_sideband(fd, -1, buf->buf, buf->len, LARGE_PACKET_MAX);
		packet_flush(fd);
	} else
		write_or_die(fd, buf->buf, buf->len);
}

static void insert_one_alternate_object(struct object *obj)
{
	rev_list_insert_ref(NULL, &obj->oid);
}

#define INITIAL_FLUSH 16
#define PIPESAFE_FLUSH 32
#define LARGE_FLUSH 16384

static int next_flush(int stateless_rpc, int count)
{
	if (stateless_rpc) {
		if (count < LARGE_FLUSH)
			count <<= 1;
		else
			count = count * 11 / 10;
	} else {
		if (count < PIPESAFE_FLUSH)
			count <<= 1;
		else
			count += PIPESAFE_FLUSH;
	}
	return count;
}

static int find_common(struct fetch_pack_args *args,
		       int fd[2], struct object_id *result_oid,
		       struct ref *refs)
{
	int fetching;
	int count = 0, flushes = 0, flush_at = INITIAL_FLUSH, retval;
	const struct object_id *oid;
	unsigned in_vain = 0;
	int got_continue = 0;
	int got_ready = 0;
	struct strbuf req_buf = STRBUF_INIT;
	size_t state_len = 0;

	if (args->stateless_rpc && multi_ack == 1)
		die(_("--stateless-rpc requires multi_ack_detailed"));
	if (marked)
		for_each_ref(clear_marks, NULL);
	marked = 1;

	for_each_ref(rev_list_insert_ref_oid, NULL);
	for_each_cached_alternate(insert_one_alternate_object);

	fetching = 0;
	for ( ; refs ; refs = refs->next) {
		struct object_id *remote = &refs->old_oid;
		const char *remote_hex;
		struct object *o;

		/*
		 * If that object is complete (i.e. it is an ancestor of a
		 * local ref), we tell them we have it but do not have to
		 * tell them about its ancestors, which they already know
		 * about.
		 *
		 * We use lookup_object here because we are only
		 * interested in the case we *know* the object is
		 * reachable and we have already scanned it.
		 */
		if (((o = lookup_object(remote->hash)) != NULL) &&
				(o->flags & COMPLETE)) {
			continue;
		}

		remote_hex = oid_to_hex(remote);
		if (!fetching) {
			struct strbuf c = STRBUF_INIT;
			if (multi_ack == 2)     strbuf_addstr(&c, " multi_ack_detailed");
			if (multi_ack == 1)     strbuf_addstr(&c, " multi_ack");
			if (no_done)            strbuf_addstr(&c, " no-done");
			if (use_sideband == 2)  strbuf_addstr(&c, " side-band-64k");
			if (use_sideband == 1)  strbuf_addstr(&c, " side-band");
			if (args->deepen_relative) strbuf_addstr(&c, " deepen-relative");
			if (args->use_thin_pack) strbuf_addstr(&c, " thin-pack");
			if (args->no_progress)   strbuf_addstr(&c, " no-progress");
			if (args->include_tag)   strbuf_addstr(&c, " include-tag");
			if (prefer_ofs_delta)   strbuf_addstr(&c, " ofs-delta");
			if (deepen_since_ok)    strbuf_addstr(&c, " deepen-since");
			if (deepen_not_ok)      strbuf_addstr(&c, " deepen-not");
			if (agent_supported)    strbuf_addf(&c, " agent=%s",
							    git_user_agent_sanitized());
			if (args->filter_options.choice)
				strbuf_addstr(&c, " filter");
			packet_buf_write(&req_buf, "want %s%s\n", remote_hex, c.buf);
			strbuf_release(&c);
		} else
			packet_buf_write(&req_buf, "want %s\n", remote_hex);
		fetching++;
	}

	if (!fetching) {
		strbuf_release(&req_buf);
		packet_flush(fd[1]);
		return 1;
	}

	if (is_repository_shallow(the_repository))
		write_shallow_commits(&req_buf, 1, NULL);
	if (args->depth > 0)
		packet_buf_write(&req_buf, "deepen %d", args->depth);
	if (args->deepen_since) {
		timestamp_t max_age = approxidate(args->deepen_since);
		packet_buf_write(&req_buf, "deepen-since %"PRItime, max_age);
	}
	if (args->deepen_not) {
		int i;
		for (i = 0; i < args->deepen_not->nr; i++) {
			struct string_list_item *s = args->deepen_not->items + i;
			packet_buf_write(&req_buf, "deepen-not %s", s->string);
		}
	}
	if (server_supports_filtering && args->filter_options.choice)
		packet_buf_write(&req_buf, "filter %s",
				 args->filter_options.filter_spec);
	packet_buf_flush(&req_buf);
	state_len = req_buf.len;

	if (args->deepen) {
		char *line;
		const char *arg;
		struct object_id oid;

		send_request(args, fd[1], &req_buf);
		while ((line = packet_read_line(fd[0], NULL))) {
			if (skip_prefix(line, "shallow ", &arg)) {
				if (get_oid_hex(arg, &oid))
					die(_("invalid shallow line: %s"), line);
				register_shallow(the_repository, &oid);
				continue;
			}
			if (skip_prefix(line, "unshallow ", &arg)) {
				if (get_oid_hex(arg, &oid))
					die(_("invalid unshallow line: %s"), line);
				if (!lookup_object(oid.hash))
					die(_("object not found: %s"), line);
				/* make sure that it is parsed as shallow */
				if (!parse_object(&oid))
					die(_("error in object: %s"), line);
				if (unregister_shallow(&oid))
					die(_("no shallow found: %s"), line);
				continue;
			}
			die(_("expected shallow/unshallow, got %s"), line);
		}
	} else if (!args->stateless_rpc)
		send_request(args, fd[1], &req_buf);

	if (!args->stateless_rpc) {
		/* If we aren't using the stateless-rpc interface
		 * we don't need to retain the headers.
		 */
		strbuf_setlen(&req_buf, 0);
		state_len = 0;
	}

	flushes = 0;
	retval = -1;
	if (args->no_dependents)
		goto done;
	while ((oid = get_rev())) {
		packet_buf_write(&req_buf, "have %s\n", oid_to_hex(oid));
		print_verbose(args, "have %s", oid_to_hex(oid));
		in_vain++;
		if (flush_at <= ++count) {
			int ack;

			packet_buf_flush(&req_buf);
			send_request(args, fd[1], &req_buf);
			strbuf_setlen(&req_buf, state_len);
			flushes++;
			flush_at = next_flush(args->stateless_rpc, count);

			/*
			 * We keep one window "ahead" of the other side, and
			 * will wait for an ACK only on the next one
			 */
			if (!args->stateless_rpc && count == INITIAL_FLUSH)
				continue;

			consume_shallow_list(args, fd[0]);
			do {
				ack = get_ack(fd[0], result_oid);
				if (ack)
					print_verbose(args, _("got %s %d %s"), "ack",
						      ack, oid_to_hex(result_oid));
				switch (ack) {
				case ACK:
					flushes = 0;
					multi_ack = 0;
					retval = 0;
					goto done;
				case ACK_common:
				case ACK_ready:
				case ACK_continue: {
					struct commit *commit =
						lookup_commit(result_oid);
					if (!commit)
						die(_("invalid commit %s"), oid_to_hex(result_oid));
					if (args->stateless_rpc
					 && ack == ACK_common
					 && !(commit->object.flags & COMMON)) {
						/* We need to replay the have for this object
						 * on the next RPC request so the peer knows
						 * it is in common with us.
						 */
						const char *hex = oid_to_hex(result_oid);
						packet_buf_write(&req_buf, "have %s\n", hex);
						state_len = req_buf.len;
						/*
						 * Reset in_vain because an ack
						 * for this commit has not been
						 * seen.
						 */
						in_vain = 0;
					} else if (!args->stateless_rpc
						   || ack != ACK_common)
						in_vain = 0;
					mark_common(commit, 0, 1);
					retval = 0;
					got_continue = 1;
					if (ack == ACK_ready) {
						clear_prio_queue(&rev_list);
						got_ready = 1;
					}
					break;
					}
				}
			} while (ack);
			flushes--;
			if (got_continue && MAX_IN_VAIN < in_vain) {
				print_verbose(args, _("giving up"));
				break; /* give up */
			}
		}
	}
done:
	if (!got_ready || !no_done) {
		packet_buf_write(&req_buf, "done\n");
		send_request(args, fd[1], &req_buf);
	}
	print_verbose(args, _("done"));
	if (retval != 0) {
		multi_ack = 0;
		flushes++;
	}
	strbuf_release(&req_buf);

	if (!got_ready || !no_done)
		consume_shallow_list(args, fd[0]);
	while (flushes || multi_ack) {
		int ack = get_ack(fd[0], result_oid);
		if (ack) {
			print_verbose(args, _("got %s (%d) %s"), "ack",
				      ack, oid_to_hex(result_oid));
			if (ack == ACK)
				return 0;
			multi_ack = 1;
			continue;
		}
		flushes--;
	}
	/* it is no error to fetch into a completely empty repo */
	return count ? retval : 0;
}

static struct commit_list *complete;

static int mark_complete(const struct object_id *oid)
{
	struct object *o = parse_object(oid);

	while (o && o->type == OBJ_TAG) {
		struct tag *t = (struct tag *) o;
		if (!t->tagged)
			break; /* broken repository */
		o->flags |= COMPLETE;
		o = parse_object(&t->tagged->oid);
	}
	if (o && o->type == OBJ_COMMIT) {
		struct commit *commit = (struct commit *)o;
		if (!(commit->object.flags & COMPLETE)) {
			commit->object.flags |= COMPLETE;
			commit_list_insert(commit, &complete);
		}
	}
	return 0;
}

static int mark_complete_oid(const char *refname, const struct object_id *oid,
			     int flag, void *cb_data)
{
	return mark_complete(oid);
}

static void mark_recent_complete_commits(struct fetch_pack_args *args,
					 timestamp_t cutoff)
{
	while (complete && cutoff <= complete->item->date) {
		print_verbose(args, _("Marking %s as complete"),
			      oid_to_hex(&complete->item->object.oid));
		pop_most_recent_commit(&complete, COMPLETE);
	}
}

static void add_refs_to_oidset(struct oidset *oids, struct ref *refs)
{
	for (; refs; refs = refs->next)
		oidset_insert(oids, &refs->old_oid);
}

static int tip_oids_contain(struct oidset *tip_oids,
			    struct ref *unmatched, struct ref *newlist,
			    const struct object_id *id)
{
	/*
	 * Note that this only looks at the ref lists the first time it's
	 * called. This works out in filter_refs() because even though it may
	 * add to "newlist" between calls, the additions will always be for
	 * oids that are already in the set.
	 */
	if (!tip_oids->map.map.tablesize) {
		add_refs_to_oidset(tip_oids, unmatched);
		add_refs_to_oidset(tip_oids, newlist);
	}
	return oidset_contains(tip_oids, id);
}

static void filter_refs(struct fetch_pack_args *args,
			struct ref **refs,
			struct ref **sought, int nr_sought)
{
	struct ref *newlist = NULL;
	struct ref **newtail = &newlist;
	struct ref *unmatched = NULL;
	struct ref *ref, *next;
	struct oidset tip_oids = OIDSET_INIT;
	int i;

	i = 0;
	for (ref = *refs; ref; ref = next) {
		int keep = 0;
		next = ref->next;

		if (starts_with(ref->name, "refs/") &&
		    check_refname_format(ref->name, 0))
			; /* trash */
		else {
			while (i < nr_sought) {
				int cmp = strcmp(ref->name, sought[i]->name);
				if (cmp < 0)
					break; /* definitely do not have it */
				else if (cmp == 0) {
					keep = 1; /* definitely have it */
					sought[i]->match_status = REF_MATCHED;
				}
				i++;
			}

			if (!keep && args->fetch_all &&
			    (!args->deepen || !starts_with(ref->name, "refs/tags/")))
				keep = 1;
		}

		if (keep) {
			*newtail = ref;
			ref->next = NULL;
			newtail = &ref->next;
		} else {
			ref->next = unmatched;
			unmatched = ref;
		}
	}

	/* Append unmatched requests to the list */
	for (i = 0; i < nr_sought; i++) {
		struct object_id oid;
		const char *p;

		ref = sought[i];
		if (ref->match_status != REF_NOT_MATCHED)
			continue;
		if (parse_oid_hex(ref->name, &oid, &p) ||
		    *p != '\0' ||
		    oidcmp(&oid, &ref->old_oid))
			continue;

		if ((allow_unadvertised_object_request &
		     (ALLOW_TIP_SHA1 | ALLOW_REACHABLE_SHA1)) ||
		    tip_oids_contain(&tip_oids, unmatched, newlist,
				     &ref->old_oid)) {
			ref->match_status = REF_MATCHED;
			*newtail = copy_ref(ref);
			newtail = &(*newtail)->next;
		} else {
			ref->match_status = REF_UNADVERTISED_NOT_ALLOWED;
		}
	}

	oidset_clear(&tip_oids);
	for (ref = unmatched; ref; ref = next) {
		next = ref->next;
		free(ref);
	}

	*refs = newlist;
}

static void mark_alternate_complete(struct object *obj)
{
	mark_complete(&obj->oid);
}

struct loose_object_iter {
	struct oidset *loose_object_set;
	struct ref *refs;
};

/*
 *  If the number of refs is not larger than the number of loose objects,
 *  this function stops inserting.
 */
static int add_loose_objects_to_set(const struct object_id *oid,
				    const char *path,
				    void *data)
{
	struct loose_object_iter *iter = data;
	oidset_insert(iter->loose_object_set, oid);
	if (iter->refs == NULL)
		return 1;

	iter->refs = iter->refs->next;
	return 0;
}

static int everything_local(struct fetch_pack_args *args,
			    struct ref **refs,
			    struct ref **sought, int nr_sought)
{
	struct ref *ref;
	int retval;
	int old_save_commit_buffer = save_commit_buffer;
	timestamp_t cutoff = 0;
	struct oidset loose_oid_set = OIDSET_INIT;
	int use_oidset = 0;
	struct loose_object_iter iter = {&loose_oid_set, *refs};

	/* Enumerate all loose objects or know refs are not so many. */
	use_oidset = !for_each_loose_object(add_loose_objects_to_set,
					    &iter, 0);

	save_commit_buffer = 0;

	for (ref = *refs; ref; ref = ref->next) {
		struct object *o;
		unsigned int flags = OBJECT_INFO_QUICK;

		if (use_oidset &&
		    !oidset_contains(&loose_oid_set, &ref->old_oid)) {
			/*
			 * I know this does not exist in the loose form,
			 * so check if it exists in a non-loose form.
			 */
			flags |= OBJECT_INFO_IGNORE_LOOSE;
		}

		if (!has_object_file_with_flags(&ref->old_oid, flags))
			continue;
		o = parse_object(&ref->old_oid);
		if (!o)
			continue;

		/* We already have it -- which may mean that we were
		 * in sync with the other side at some time after
		 * that (it is OK if we guess wrong here).
		 */
		if (o->type == OBJ_COMMIT) {
			struct commit *commit = (struct commit *)o;
			if (!cutoff || cutoff < commit->date)
				cutoff = commit->date;
		}
	}

	oidset_clear(&loose_oid_set);

	if (!args->no_dependents) {
		if (!args->deepen) {
			for_each_ref(mark_complete_oid, NULL);
			for_each_cached_alternate(mark_alternate_complete);
			commit_list_sort_by_date(&complete);
			if (cutoff)
				mark_recent_complete_commits(args, cutoff);
		}

		/*
		 * Mark all complete remote refs as common refs.
		 * Don't mark them common yet; the server has to be told so first.
		 */
		for (ref = *refs; ref; ref = ref->next) {
			struct object *o = deref_tag(lookup_object(ref->old_oid.hash),
						     NULL, 0);

			if (!o || o->type != OBJ_COMMIT || !(o->flags & COMPLETE))
				continue;

			if (!(o->flags & SEEN)) {
				rev_list_push((struct commit *)o, COMMON_REF | SEEN);

				mark_common((struct commit *)o, 1, 1);
			}
		}
	}

	filter_refs(args, refs, sought, nr_sought);

	for (retval = 1, ref = *refs; ref ; ref = ref->next) {
		const struct object_id *remote = &ref->old_oid;
		struct object *o;

		o = lookup_object(remote->hash);
		if (!o || !(o->flags & COMPLETE)) {
			retval = 0;
			print_verbose(args, "want %s (%s)", oid_to_hex(remote),
				      ref->name);
			continue;
		}
		print_verbose(args, _("already have %s (%s)"), oid_to_hex(remote),
			      ref->name);
	}

	save_commit_buffer = old_save_commit_buffer;

	return retval;
}

static int sideband_demux(int in, int out, void *data)
{
	int *xd = data;
	int ret;

	ret = recv_sideband("fetch-pack", xd[0], out);
	close(out);
	return ret;
}

static int get_pack(struct fetch_pack_args *args,
		    int xd[2], char **pack_lockfile)
{
	struct async demux;
	int do_keep = args->keep_pack;
	const char *cmd_name;
	struct pack_header header;
	int pass_header = 0;
	struct child_process cmd = CHILD_PROCESS_INIT;
	int ret;

	memset(&demux, 0, sizeof(demux));
	if (use_sideband) {
		/* xd[] is talking with upload-pack; subprocess reads from
		 * xd[0], spits out band#2 to stderr, and feeds us band#1
		 * through demux->out.
		 */
		demux.proc = sideband_demux;
		demux.data = xd;
		demux.out = -1;
		demux.isolate_sigpipe = 1;
		if (start_async(&demux))
			die(_("fetch-pack: unable to fork off sideband demultiplexer"));
	}
	else
		demux.out = xd[0];

	if (!args->keep_pack && unpack_limit) {

		if (read_pack_header(demux.out, &header))
			die(_("protocol error: bad pack header"));
		pass_header = 1;
		if (ntohl(header.hdr_entries) < unpack_limit)
			do_keep = 0;
		else
			do_keep = 1;
	}

	if (alternate_shallow_file) {
		argv_array_push(&cmd.args, "--shallow-file");
		argv_array_push(&cmd.args, alternate_shallow_file);
	}

	if (do_keep || args->from_promisor) {
		if (pack_lockfile)
			cmd.out = -1;
		cmd_name = "index-pack";
		argv_array_push(&cmd.args, cmd_name);
		argv_array_push(&cmd.args, "--stdin");
		if (!args->quiet && !args->no_progress)
			argv_array_push(&cmd.args, "-v");
		if (args->use_thin_pack)
			argv_array_push(&cmd.args, "--fix-thin");
		if (do_keep && (args->lock_pack || unpack_limit)) {
			char hostname[HOST_NAME_MAX + 1];
			if (xgethostname(hostname, sizeof(hostname)))
				xsnprintf(hostname, sizeof(hostname), "localhost");
			argv_array_pushf(&cmd.args,
					"--keep=fetch-pack %"PRIuMAX " on %s",
					(uintmax_t)getpid(), hostname);
		}
		if (args->check_self_contained_and_connected)
			argv_array_push(&cmd.args, "--check-self-contained-and-connected");
		if (args->from_promisor)
			argv_array_push(&cmd.args, "--promisor");
	}
	else {
		cmd_name = "unpack-objects";
		argv_array_push(&cmd.args, cmd_name);
		if (args->quiet || args->no_progress)
			argv_array_push(&cmd.args, "-q");
		args->check_self_contained_and_connected = 0;
	}

	if (pass_header)
		argv_array_pushf(&cmd.args, "--pack_header=%"PRIu32",%"PRIu32,
				 ntohl(header.hdr_version),
				 ntohl(header.hdr_entries));
	if (fetch_fsck_objects >= 0
	    ? fetch_fsck_objects
	    : transfer_fsck_objects >= 0
	    ? transfer_fsck_objects
	    : 0) {
		if (args->from_promisor)
			/*
			 * We cannot use --strict in index-pack because it
			 * checks both broken objects and links, but we only
			 * want to check for broken objects.
			 */
			argv_array_push(&cmd.args, "--fsck-objects");
		else
			argv_array_push(&cmd.args, "--strict");
	}

	cmd.in = demux.out;
	cmd.git_cmd = 1;
	if (start_command(&cmd))
		die(_("fetch-pack: unable to fork off %s"), cmd_name);
	if (do_keep && pack_lockfile) {
		*pack_lockfile = index_pack_lockfile(cmd.out);
		close(cmd.out);
	}

	if (!use_sideband)
		/* Closed by start_command() */
		xd[0] = -1;

	ret = finish_command(&cmd);
	if (!ret || (args->check_self_contained_and_connected && ret == 1))
		args->self_contained_and_connected =
			args->check_self_contained_and_connected &&
			ret == 0;
	else
		die(_("%s failed"), cmd_name);
	if (use_sideband && finish_async(&demux))
		die(_("error in sideband demultiplexer"));
	return 0;
}

static int cmp_ref_by_name(const void *a_, const void *b_)
{
	const struct ref *a = *((const struct ref **)a_);
	const struct ref *b = *((const struct ref **)b_);
	return strcmp(a->name, b->name);
}

static struct ref *do_fetch_pack(struct fetch_pack_args *args,
				 int fd[2],
				 const struct ref *orig_ref,
				 struct ref **sought, int nr_sought,
				 struct shallow_info *si,
				 char **pack_lockfile)
{
	struct ref *ref = copy_ref_list(orig_ref);
	struct object_id oid;
	const char *agent_feature;
	int agent_len;

	sort_ref_list(&ref, ref_compare_name);
	QSORT(sought, nr_sought, cmp_ref_by_name);

	if ((args->depth > 0 || is_repository_shallow(the_repository)) && !server_supports("shallow"))
		die(_("Server does not support shallow clients"));
	if (args->depth > 0 || args->deepen_since || args->deepen_not)
		args->deepen = 1;
	if (server_supports("multi_ack_detailed")) {
		print_verbose(args, _("Server supports multi_ack_detailed"));
		multi_ack = 2;
		if (server_supports("no-done")) {
			print_verbose(args, _("Server supports no-done"));
			if (args->stateless_rpc)
				no_done = 1;
		}
	}
	else if (server_supports("multi_ack")) {
		print_verbose(args, _("Server supports multi_ack"));
		multi_ack = 1;
	}
	if (server_supports("side-band-64k")) {
		print_verbose(args, _("Server supports side-band-64k"));
		use_sideband = 2;
	}
	else if (server_supports("side-band")) {
		print_verbose(args, _("Server supports side-band"));
		use_sideband = 1;
	}
	if (server_supports("allow-tip-sha1-in-want")) {
		print_verbose(args, _("Server supports allow-tip-sha1-in-want"));
		allow_unadvertised_object_request |= ALLOW_TIP_SHA1;
	}
	if (server_supports("allow-reachable-sha1-in-want")) {
		print_verbose(args, _("Server supports allow-reachable-sha1-in-want"));
		allow_unadvertised_object_request |= ALLOW_REACHABLE_SHA1;
	}
	if (!server_supports("thin-pack"))
		args->use_thin_pack = 0;
	if (!server_supports("no-progress"))
		args->no_progress = 0;
	if (!server_supports("include-tag"))
		args->include_tag = 0;
	if (server_supports("ofs-delta"))
		print_verbose(args, _("Server supports ofs-delta"));
	else
		prefer_ofs_delta = 0;

	if (server_supports("filter")) {
		server_supports_filtering = 1;
		print_verbose(args, _("Server supports filter"));
	} else if (args->filter_options.choice) {
		warning("filtering not recognized by server, ignoring");
	}

	if ((agent_feature = server_feature_value("agent", &agent_len))) {
		agent_supported = 1;
		if (agent_len)
			print_verbose(args, _("Server version is %.*s"),
				      agent_len, agent_feature);
	}
	if (server_supports("deepen-since"))
		deepen_since_ok = 1;
	else if (args->deepen_since)
		die(_("Server does not support --shallow-since"));
	if (server_supports("deepen-not"))
		deepen_not_ok = 1;
	else if (args->deepen_not)
		die(_("Server does not support --shallow-exclude"));
	if (!server_supports("deepen-relative") && args->deepen_relative)
		die(_("Server does not support --deepen"));

	if (everything_local(args, &ref, sought, nr_sought)) {
		packet_flush(fd[1]);
		goto all_done;
	}
	if (find_common(args, fd, &oid, ref) < 0)
		if (!args->keep_pack)
			/* When cloning, it is not unusual to have
			 * no common commit.
			 */
			warning(_("no common commits"));

	if (args->stateless_rpc)
		packet_flush(fd[1]);
	if (args->deepen)
		setup_alternate_shallow(&shallow_lock, &alternate_shallow_file,
					NULL);
	else if (si->nr_ours || si->nr_theirs)
		alternate_shallow_file = setup_temporary_shallow(si->shallow);
	else
		alternate_shallow_file = NULL;
	if (get_pack(args, fd, pack_lockfile))
		die(_("git fetch-pack: fetch failed."));

 all_done:
	return ref;
}

static void add_shallow_requests(struct strbuf *req_buf,
				 const struct fetch_pack_args *args)
{
	if (is_repository_shallow(the_repository))
		write_shallow_commits(req_buf, 1, NULL);
	if (args->depth > 0)
		packet_buf_write(req_buf, "deepen %d", args->depth);
	if (args->deepen_since) {
		timestamp_t max_age = approxidate(args->deepen_since);
		packet_buf_write(req_buf, "deepen-since %"PRItime, max_age);
	}
	if (args->deepen_not) {
		int i;
		for (i = 0; i < args->deepen_not->nr; i++) {
			struct string_list_item *s = args->deepen_not->items + i;
			packet_buf_write(req_buf, "deepen-not %s", s->string);
		}
	}
}

static void add_wants(const struct ref *wants, struct strbuf *req_buf)
{
	int use_ref_in_want = server_supports_feature("fetch", "ref-in-want", 0);

	for ( ; wants ; wants = wants->next) {
		const struct object_id *remote = &wants->old_oid;
		struct object *o;

		/*
		 * If that object is complete (i.e. it is an ancestor of a
		 * local ref), we tell them we have it but do not have to
		 * tell them about its ancestors, which they already know
		 * about.
		 *
		 * We use lookup_object here because we are only
		 * interested in the case we *know* the object is
		 * reachable and we have already scanned it.
		 */
		if (((o = lookup_object(remote->hash)) != NULL) &&
		    (o->flags & COMPLETE)) {
			continue;
		}

		if (!use_ref_in_want || wants->exact_oid)
			packet_buf_write(req_buf, "want %s\n", oid_to_hex(remote));
		else
			packet_buf_write(req_buf, "want-ref %s\n", wants->name);
	}
}

static void add_common(struct strbuf *req_buf, struct oidset *common)
{
	struct oidset_iter iter;
	const struct object_id *oid;
	oidset_iter_init(common, &iter);

	while ((oid = oidset_iter_next(&iter))) {
		packet_buf_write(req_buf, "have %s\n", oid_to_hex(oid));
	}
}

static int add_haves(struct strbuf *req_buf, int *haves_to_send, int *in_vain)
{
	int ret = 0;
	int haves_added = 0;
	const struct object_id *oid;

	while ((oid = get_rev())) {
		packet_buf_write(req_buf, "have %s\n", oid_to_hex(oid));
		if (++haves_added >= *haves_to_send)
			break;
	}

	*in_vain += haves_added;
	if (!haves_added || *in_vain >= MAX_IN_VAIN) {
		/* Send Done */
		packet_buf_write(req_buf, "done\n");
		ret = 1;
	}

	/* Increase haves to send on next round */
	*haves_to_send = next_flush(1, *haves_to_send);

	return ret;
}

static int send_fetch_request(int fd_out, const struct fetch_pack_args *args,
			      const struct ref *wants, struct oidset *common,
			      int *haves_to_send, int *in_vain)
{
	int ret = 0;
	struct strbuf req_buf = STRBUF_INIT;

	if (server_supports_v2("fetch", 1))
		packet_buf_write(&req_buf, "command=fetch");
	if (server_supports_v2("agent", 0))
		packet_buf_write(&req_buf, "agent=%s", git_user_agent_sanitized());
	if (args->server_options && args->server_options->nr &&
	    server_supports_v2("server-option", 1)) {
		int i;
		for (i = 0; i < args->server_options->nr; i++)
			packet_write_fmt(fd_out, "server-option=%s",
					 args->server_options->items[i].string);
	}

	packet_buf_delim(&req_buf);
	if (args->use_thin_pack)
		packet_buf_write(&req_buf, "thin-pack");
	if (args->no_progress)
		packet_buf_write(&req_buf, "no-progress");
	if (args->include_tag)
		packet_buf_write(&req_buf, "include-tag");
	if (prefer_ofs_delta)
		packet_buf_write(&req_buf, "ofs-delta");

	/* Add shallow-info and deepen request */
	if (server_supports_feature("fetch", "shallow", 0))
		add_shallow_requests(&req_buf, args);
	else if (is_repository_shallow(the_repository) || args->deepen)
		die(_("Server does not support shallow requests"));

	/* Add filter */
	if (server_supports_feature("fetch", "filter", 0) &&
	    args->filter_options.choice) {
		print_verbose(args, _("Server supports filter"));
		packet_buf_write(&req_buf, "filter %s",
				 args->filter_options.filter_spec);
	} else if (args->filter_options.choice) {
		warning("filtering not recognized by server, ignoring");
	}

	/* add wants */
	add_wants(wants, &req_buf);

	if (args->no_dependents) {
		packet_buf_write(&req_buf, "done");
		ret = 1;
	} else {
		/* Add all of the common commits we've found in previous rounds */
		add_common(&req_buf, common);

		/* Add initial haves */
		ret = add_haves(&req_buf, haves_to_send, in_vain);
	}

	/* Send request */
	packet_buf_flush(&req_buf);
	write_or_die(fd_out, req_buf.buf, req_buf.len);

	strbuf_release(&req_buf);
	return ret;
}

/*
 * Processes a section header in a server's response and checks if it matches
 * `section`.  If the value of `peek` is 1, the header line will be peeked (and
 * not consumed); if 0, the line will be consumed and the function will die if
 * the section header doesn't match what was expected.
 */
static int process_section_header(struct packet_reader *reader,
				  const char *section, int peek)
{
	int ret;

	if (packet_reader_peek(reader) != PACKET_READ_NORMAL)
		die("error reading section header '%s'", section);

	ret = !strcmp(reader->line, section);

	if (!peek) {
		if (!ret)
			die("expected '%s', received '%s'",
			    section, reader->line);
		packet_reader_read(reader);
	}

	return ret;
}

static int process_acks(struct packet_reader *reader, struct oidset *common)
{
	/* received */
	int received_ready = 0;
	int received_ack = 0;

	process_section_header(reader, "acknowledgments", 0);
	while (packet_reader_read(reader) == PACKET_READ_NORMAL) {
		const char *arg;

		if (!strcmp(reader->line, "NAK"))
			continue;

		if (skip_prefix(reader->line, "ACK ", &arg)) {
			struct object_id oid;
			if (!get_oid_hex(arg, &oid)) {
				struct commit *commit;
				oidset_insert(common, &oid);
				commit = lookup_commit(&oid);
				mark_common(commit, 0, 1);
			}
			continue;
		}

		if (!strcmp(reader->line, "ready")) {
			clear_prio_queue(&rev_list);
			received_ready = 1;
			continue;
		}

		die("unexpected acknowledgment line: '%s'", reader->line);
	}

	if (reader->status != PACKET_READ_FLUSH &&
	    reader->status != PACKET_READ_DELIM)
		die("error processing acks: %d", reader->status);

	/* return 0 if no common, 1 if there are common, or 2 if ready */
	return received_ready ? 2 : (received_ack ? 1 : 0);
}

static void receive_shallow_info(struct fetch_pack_args *args,
				 struct packet_reader *reader)
{
	process_section_header(reader, "shallow-info", 0);
	while (packet_reader_read(reader) == PACKET_READ_NORMAL) {
		const char *arg;
		struct object_id oid;

		if (skip_prefix(reader->line, "shallow ", &arg)) {
			if (get_oid_hex(arg, &oid))
				die(_("invalid shallow line: %s"), reader->line);
			register_shallow(the_repository, &oid);
			continue;
		}
		if (skip_prefix(reader->line, "unshallow ", &arg)) {
			if (get_oid_hex(arg, &oid))
				die(_("invalid unshallow line: %s"), reader->line);
			if (!lookup_object(oid.hash))
				die(_("object not found: %s"), reader->line);
			/* make sure that it is parsed as shallow */
			if (!parse_object(&oid))
				die(_("error in object: %s"), reader->line);
			if (unregister_shallow(&oid))
				die(_("no shallow found: %s"), reader->line);
			continue;
		}
		die(_("expected shallow/unshallow, got %s"), reader->line);
	}

	if (reader->status != PACKET_READ_FLUSH &&
	    reader->status != PACKET_READ_DELIM)
		die("error processing shallow info: %d", reader->status);

	setup_alternate_shallow(&shallow_lock, &alternate_shallow_file, NULL);
	args->deepen = 1;
}

static void receive_wanted_refs(struct packet_reader *reader, struct ref *refs)
{
	process_section_header(reader, "wanted-refs", 0);
	while (packet_reader_read(reader) == PACKET_READ_NORMAL) {
		struct object_id oid;
		const char *end;
		struct ref *r = NULL;

		if (parse_oid_hex(reader->line, &oid, &end) || *end++ != ' ')
			die("expected wanted-ref, got '%s'", reader->line);

		for (r = refs; r; r = r->next) {
			if (!strcmp(end, r->name)) {
				oidcpy(&r->old_oid, &oid);
				break;
			}
		}

		if (!r)
			die("unexpected wanted-ref: '%s'", reader->line);
	}

	if (reader->status != PACKET_READ_DELIM)
		die("error processing wanted refs: %d", reader->status);
}

enum fetch_state {
	FETCH_CHECK_LOCAL = 0,
	FETCH_SEND_REQUEST,
	FETCH_PROCESS_ACKS,
	FETCH_GET_PACK,
	FETCH_DONE,
};

static struct ref *do_fetch_pack_v2(struct fetch_pack_args *args,
				    int fd[2],
				    const struct ref *orig_ref,
				    struct ref **sought, int nr_sought,
				    char **pack_lockfile)
{
	struct ref *ref = copy_ref_list(orig_ref);
	enum fetch_state state = FETCH_CHECK_LOCAL;
	struct oidset common = OIDSET_INIT;
	struct packet_reader reader;
	int in_vain = 0;
	int haves_to_send = INITIAL_FLUSH;
	packet_reader_init(&reader, fd[0], NULL, 0,
			   PACKET_READ_CHOMP_NEWLINE);

	while (state != FETCH_DONE) {
		switch (state) {
		case FETCH_CHECK_LOCAL:
			sort_ref_list(&ref, ref_compare_name);
			QSORT(sought, nr_sought, cmp_ref_by_name);

			/* v2 supports these by default */
			allow_unadvertised_object_request |= ALLOW_REACHABLE_SHA1;
			use_sideband = 2;
			if (args->depth > 0 || args->deepen_since || args->deepen_not)
				args->deepen = 1;

			if (marked)
				for_each_ref(clear_marks, NULL);
			marked = 1;

			for_each_ref(rev_list_insert_ref_oid, NULL);
			for_each_cached_alternate(insert_one_alternate_object);

			/* Filter 'ref' by 'sought' and those that aren't local */
			if (everything_local(args, &ref, sought, nr_sought))
				state = FETCH_DONE;
			else
				state = FETCH_SEND_REQUEST;
			break;
		case FETCH_SEND_REQUEST:
			if (send_fetch_request(fd[1], args, ref, &common,
					       &haves_to_send, &in_vain))
				state = FETCH_GET_PACK;
			else
				state = FETCH_PROCESS_ACKS;
			break;
		case FETCH_PROCESS_ACKS:
			/* Process ACKs/NAKs */
			switch (process_acks(&reader, &common)) {
			case 2:
				state = FETCH_GET_PACK;
				break;
			case 1:
				in_vain = 0;
				/* fallthrough */
			default:
				state = FETCH_SEND_REQUEST;
				break;
			}
			break;
		case FETCH_GET_PACK:
			/* Check for shallow-info section */
			if (process_section_header(&reader, "shallow-info", 1))
				receive_shallow_info(args, &reader);

			if (process_section_header(&reader, "wanted-refs", 1))
				receive_wanted_refs(&reader, ref);

			/* get the pack */
			process_section_header(&reader, "packfile", 0);
			if (get_pack(args, fd, pack_lockfile))
				die(_("git fetch-pack: fetch failed."));

			state = FETCH_DONE;
			break;
		case FETCH_DONE:
			continue;
		}
	}

	oidset_clear(&common);
	return ref;
}

static void fetch_pack_config(void)
{
	git_config_get_int("fetch.unpacklimit", &fetch_unpack_limit);
	git_config_get_int("transfer.unpacklimit", &transfer_unpack_limit);
	git_config_get_bool("repack.usedeltabaseoffset", &prefer_ofs_delta);
	git_config_get_bool("fetch.fsckobjects", &fetch_fsck_objects);
	git_config_get_bool("transfer.fsckobjects", &transfer_fsck_objects);

	git_config(git_default_config, NULL);
}

static void fetch_pack_setup(void)
{
	static int did_setup;
	if (did_setup)
		return;
	fetch_pack_config();
	if (0 <= transfer_unpack_limit)
		unpack_limit = transfer_unpack_limit;
	else if (0 <= fetch_unpack_limit)
		unpack_limit = fetch_unpack_limit;
	did_setup = 1;
}

static int remove_duplicates_in_refs(struct ref **ref, int nr)
{
	struct string_list names = STRING_LIST_INIT_NODUP;
	int src, dst;

	for (src = dst = 0; src < nr; src++) {
		struct string_list_item *item;
		item = string_list_insert(&names, ref[src]->name);
		if (item->util)
			continue; /* already have it */
		item->util = ref[src];
		if (src != dst)
			ref[dst] = ref[src];
		dst++;
	}
	for (src = dst; src < nr; src++)
		ref[src] = NULL;
	string_list_clear(&names, 0);
	return dst;
}

static void update_shallow(struct fetch_pack_args *args,
			   struct ref *refs,
			   struct shallow_info *si)
{
	struct oid_array ref = OID_ARRAY_INIT;
	int *status;
	int i;
	struct ref *r;

	if (args->deepen && alternate_shallow_file) {
		if (*alternate_shallow_file == '\0') { /* --unshallow */
			unlink_or_warn(git_path_shallow(the_repository));
			rollback_lock_file(&shallow_lock);
		} else
			commit_lock_file(&shallow_lock);
		return;
	}

	if (!si->shallow || !si->shallow->nr)
		return;

	if (args->cloning) {
		/*
		 * remote is shallow, but this is a clone, there are
		 * no objects in repo to worry about. Accept any
		 * shallow points that exist in the pack (iow in repo
		 * after get_pack() and reprepare_packed_git())
		 */
		struct oid_array extra = OID_ARRAY_INIT;
		struct object_id *oid = si->shallow->oid;
		for (i = 0; i < si->shallow->nr; i++)
			if (has_object_file(&oid[i]))
				oid_array_append(&extra, &oid[i]);
		if (extra.nr) {
			setup_alternate_shallow(&shallow_lock,
						&alternate_shallow_file,
						&extra);
			commit_lock_file(&shallow_lock);
		}
		oid_array_clear(&extra);
		return;
	}

	if (!si->nr_ours && !si->nr_theirs)
		return;

	remove_nonexistent_theirs_shallow(si);
	if (!si->nr_ours && !si->nr_theirs)
		return;
	for (r = refs; r; r = r->next)
		oid_array_append(&ref, &r->old_oid);
	si->ref = &ref;

	if (args->update_shallow) {
		/*
		 * remote is also shallow, .git/shallow may be updated
		 * so all refs can be accepted. Make sure we only add
		 * shallow roots that are actually reachable from new
		 * refs.
		 */
		struct oid_array extra = OID_ARRAY_INIT;
		struct object_id *oid = si->shallow->oid;
		assign_shallow_commits_to_refs(si, NULL, NULL);
		if (!si->nr_ours && !si->nr_theirs) {
			oid_array_clear(&ref);
			return;
		}
		for (i = 0; i < si->nr_ours; i++)
			oid_array_append(&extra, &oid[si->ours[i]]);
		for (i = 0; i < si->nr_theirs; i++)
			oid_array_append(&extra, &oid[si->theirs[i]]);
		setup_alternate_shallow(&shallow_lock,
					&alternate_shallow_file,
					&extra);
		commit_lock_file(&shallow_lock);
		oid_array_clear(&extra);
		oid_array_clear(&ref);
		return;
	}

	/*
	 * remote is also shallow, check what ref is safe to update
	 * without updating .git/shallow
	 */
	status = xcalloc(ref.nr, sizeof(*status));
	assign_shallow_commits_to_refs(si, NULL, status);
	if (si->nr_ours || si->nr_theirs) {
		for (r = refs, i = 0; r; r = r->next, i++)
			if (status[i])
				r->status = REF_STATUS_REJECT_SHALLOW;
	}
	free(status);
	oid_array_clear(&ref);
}

static int iterate_ref_map(void *cb_data, struct object_id *oid)
{
	struct ref **rm = cb_data;
	struct ref *ref = *rm;

	if (!ref)
		return -1; /* end of the list */
	*rm = ref->next;
	oidcpy(oid, &ref->old_oid);
	return 0;
}

struct ref *fetch_pack(struct fetch_pack_args *args,
		       int fd[], struct child_process *conn,
		       const struct ref *ref,
		       const char *dest,
		       struct ref **sought, int nr_sought,
		       struct oid_array *shallow,
		       char **pack_lockfile,
		       enum protocol_version version)
{
	struct ref *ref_cpy;
	struct shallow_info si;

	fetch_pack_setup();
	if (nr_sought)
		nr_sought = remove_duplicates_in_refs(sought, nr_sought);

	if (!ref) {
		packet_flush(fd[1]);
		die(_("no matching remote head"));
	}
	prepare_shallow_info(&si, shallow);
	if (version == protocol_v2)
		ref_cpy = do_fetch_pack_v2(args, fd, ref, sought, nr_sought,
					   pack_lockfile);
	else
		ref_cpy = do_fetch_pack(args, fd, ref, sought, nr_sought,
					&si, pack_lockfile);
	reprepare_packed_git(the_repository);

	if (!args->cloning && args->deepen) {
		struct check_connected_options opt = CHECK_CONNECTED_INIT;
		struct ref *iterator = ref_cpy;
		opt.shallow_file = alternate_shallow_file;
		if (args->deepen)
			opt.is_deepening_fetch = 1;
		if (check_connected(iterate_ref_map, &iterator, &opt)) {
			error(_("remote did not send all necessary objects"));
			free_refs(ref_cpy);
			ref_cpy = NULL;
			rollback_lock_file(&shallow_lock);
			goto cleanup;
		}
		args->connectivity_checked = 1;
	}

	update_shallow(args, ref_cpy, &si);
cleanup:
	clear_shallow_info(&si);
	return ref_cpy;
}

int report_unmatched_refs(struct ref **sought, int nr_sought)
{
	int i, ret = 0;

	for (i = 0; i < nr_sought; i++) {
		if (!sought[i])
			continue;
		switch (sought[i]->match_status) {
		case REF_MATCHED:
			continue;
		case REF_NOT_MATCHED:
			error(_("no such remote ref %s"), sought[i]->name);
			break;
		case REF_UNADVERTISED_NOT_ALLOWED:
			error(_("Server does not allow request for unadvertised object %s"),
			      sought[i]->name);
			break;
		}
		ret = 1;
	}
	return ret;
}<|MERGE_RESOLUTION|>--- conflicted
+++ resolved
@@ -19,11 +19,8 @@
 #include "sha1-array.h"
 #include "oidset.h"
 #include "packfile.h"
-<<<<<<< HEAD
 #include "object-store.h"
-=======
 #include "connected.h"
->>>>>>> cf1e7c07
 
 static int transfer_unpack_limit = -1;
 static int fetch_unpack_limit = -1;
