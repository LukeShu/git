--- conflicted
+++ resolved
@@ -372,22 +372,12 @@
 	if (!check)
 		check = attr_check_initl("merge", "conflict-marker-size", NULL);
 
-<<<<<<< HEAD
-	git_check_attr(&the_index, path, check);
+	git_check_attr(istate, path, check);
 	ll_driver_name = check->items[0].value;
 	if (check->items[1].value) {
 		marker_size = atoi(check->items[1].value);
 		if (marker_size <= 0)
 			marker_size = DEFAULT_CONFLICT_MARKER_SIZE;
-=======
-	if (!git_check_attr(istate, path, check)) {
-		ll_driver_name = check->items[0].value;
-		if (check->items[1].value) {
-			marker_size = atoi(check->items[1].value);
-			if (marker_size <= 0)
-				marker_size = DEFAULT_CONFLICT_MARKER_SIZE;
-		}
->>>>>>> b3c7eef9
 	}
 	driver = find_ll_merge_driver(ll_driver_name);
 
@@ -408,12 +398,8 @@
 
 	if (!check)
 		check = attr_check_initl("conflict-marker-size", NULL);
-<<<<<<< HEAD
-	git_check_attr(&the_index, path, check);
+	git_check_attr(istate, path, check);
 	if (check->items[0].value) {
-=======
-	if (!git_check_attr(istate, path, check) && check->items[0].value) {
->>>>>>> b3c7eef9
 		marker_size = atoi(check->items[0].value);
 		if (marker_size <= 0)
 			marker_size = DEFAULT_CONFLICT_MARKER_SIZE;
