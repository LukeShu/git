--- conflicted
+++ resolved
@@ -2247,13 +2247,8 @@
 	if (!commit_graph_compatible(r))
 		return 0;
 
-<<<<<<< HEAD
 	CALLOC_ARRAY(ctx, 1);
-	ctx->r = the_repository;
-=======
-	ctx = xcalloc(1, sizeof(struct write_commit_graph_context));
 	ctx->r = r;
->>>>>>> 702110aa
 	ctx->odb = odb;
 	ctx->append = flags & COMMIT_GRAPH_WRITE_APPEND ? 1 : 0;
 	ctx->report_progress = flags & COMMIT_GRAPH_WRITE_PROGRESS ? 1 : 0;
