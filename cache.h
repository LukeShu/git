#ifndef CACHE_H
#define CACHE_H

#include "git-compat-util.h"
#include "strbuf.h"
#include "hashmap.h"
#include "list.h"
#include "advice.h"
#include "gettext.h"
#include "convert.h"
#include "trace.h"
#include "string-list.h"
#include "pack-revindex.h"
#include "hash.h"
#include "path.h"
#include "sha1-array.h"
#include "repository.h"
#include "mem-pool.h"

#include <zlib.h>
typedef struct git_zstream {
	z_stream z;
	unsigned long avail_in;
	unsigned long avail_out;
	unsigned long total_in;
	unsigned long total_out;
	unsigned char *next_in;
	unsigned char *next_out;
} git_zstream;

void git_inflate_init(git_zstream *);
void git_inflate_init_gzip_only(git_zstream *);
void git_inflate_end(git_zstream *);
int git_inflate(git_zstream *, int flush);

void git_deflate_init(git_zstream *, int level);
void git_deflate_init_gzip(git_zstream *, int level);
void git_deflate_init_raw(git_zstream *, int level);
void git_deflate_end(git_zstream *);
int git_deflate_abort(git_zstream *);
int git_deflate_end_gently(git_zstream *);
int git_deflate(git_zstream *, int flush);
unsigned long git_deflate_bound(git_zstream *, unsigned long);

/* The length in bytes and in hex digits of an object name (SHA-1 value). */
#define GIT_SHA1_RAWSZ 20
#define GIT_SHA1_HEXSZ (2 * GIT_SHA1_RAWSZ)
/* The block size of SHA-1. */
#define GIT_SHA1_BLKSZ 64

/* The length in bytes and in hex digits of an object name (SHA-256 value). */
#define GIT_SHA256_RAWSZ 32
#define GIT_SHA256_HEXSZ (2 * GIT_SHA256_RAWSZ)
/* The block size of SHA-256. */
#define GIT_SHA256_BLKSZ 64

/* The length in byte and in hex digits of the largest possible hash value. */
#define GIT_MAX_RAWSZ GIT_SHA256_RAWSZ
#define GIT_MAX_HEXSZ GIT_SHA256_HEXSZ
/* The largest possible block size for any supported hash. */
#define GIT_MAX_BLKSZ GIT_SHA256_BLKSZ

struct object_id {
	unsigned char hash[GIT_MAX_RAWSZ];
};

#define the_hash_algo the_repository->hash_algo

#if defined(DT_UNKNOWN) && !defined(NO_D_TYPE_IN_DIRENT)
#define DTYPE(de)	((de)->d_type)
#else
#undef DT_UNKNOWN
#undef DT_DIR
#undef DT_REG
#undef DT_LNK
#define DT_UNKNOWN	0
#define DT_DIR		1
#define DT_REG		2
#define DT_LNK		3
#define DTYPE(de)	DT_UNKNOWN
#endif

/* unknown mode (impossible combination S_IFIFO|S_IFCHR) */
#define S_IFINVALID     0030000

/*
 * A "directory link" is a link to another git directory.
 *
 * The value 0160000 is not normally a valid mode, and
 * also just happens to be S_IFDIR + S_IFLNK
 */
#define S_IFGITLINK	0160000
#define S_ISGITLINK(m)	(((m) & S_IFMT) == S_IFGITLINK)

/*
 * Some mode bits are also used internally for computations.
 *
 * They *must* not overlap with any valid modes, and they *must* not be emitted
 * to outside world - i.e. appear on disk or network. In other words, it's just
 * temporary fields, which we internally use, but they have to stay in-house.
 *
 * ( such approach is valid, as standard S_IF* fits into 16 bits, and in Git
 *   codebase mode is `unsigned int` which is assumed to be at least 32 bits )
 */

/* used internally in tree-diff */
#define S_DIFFTREE_IFXMIN_NEQ	0x80000000


/*
 * Intensive research over the course of many years has shown that
 * port 9418 is totally unused by anything else. Or
 *
 *	Your search - "port 9418" - did not match any documents.
 *
 * as www.google.com puts it.
 *
 * This port has been properly assigned for git use by IANA:
 * git (Assigned-9418) [I06-050728-0001].
 *
 *	git  9418/tcp   git pack transfer service
 *	git  9418/udp   git pack transfer service
 *
 * with Linus Torvalds <torvalds@osdl.org> as the point of
 * contact. September 2005.
 *
 * See http://www.iana.org/assignments/port-numbers
 */
#define DEFAULT_GIT_PORT 9418

/*
 * Basic data structures for the directory cache
 */

#define CACHE_SIGNATURE 0x44495243	/* "DIRC" */
struct cache_header {
	uint32_t hdr_signature;
	uint32_t hdr_version;
	uint32_t hdr_entries;
};

#define INDEX_FORMAT_LB 2
#define INDEX_FORMAT_UB 4

/*
 * The "cache_time" is just the low 32 bits of the
 * time. It doesn't matter if it overflows - we only
 * check it for equality in the 32 bits we save.
 */
struct cache_time {
	uint32_t sec;
	uint32_t nsec;
};

struct stat_data {
	struct cache_time sd_ctime;
	struct cache_time sd_mtime;
	unsigned int sd_dev;
	unsigned int sd_ino;
	unsigned int sd_uid;
	unsigned int sd_gid;
	unsigned int sd_size;
};

struct cache_entry {
	struct hashmap_entry ent;
	struct stat_data ce_stat_data;
	unsigned int ce_mode;
	unsigned int ce_flags;
	unsigned int mem_pool_allocated;
	unsigned int ce_namelen;
	unsigned int index;	/* for link extension */
	struct object_id oid;
	char name[FLEX_ARRAY]; /* more */
};

#define CE_STAGEMASK (0x3000)
#define CE_EXTENDED  (0x4000)
#define CE_VALID     (0x8000)
#define CE_STAGESHIFT 12

/*
 * Range 0xFFFF0FFF in ce_flags is divided into
 * two parts: in-memory flags and on-disk ones.
 * Flags in CE_EXTENDED_FLAGS will get saved on-disk
 * if you want to save a new flag, add it in
 * CE_EXTENDED_FLAGS
 *
 * In-memory only flags
 */
#define CE_UPDATE            (1 << 16)
#define CE_REMOVE            (1 << 17)
#define CE_UPTODATE          (1 << 18)
#define CE_ADDED             (1 << 19)

#define CE_HASHED            (1 << 20)
#define CE_FSMONITOR_VALID   (1 << 21)
#define CE_WT_REMOVE         (1 << 22) /* remove in work directory */
#define CE_CONFLICTED        (1 << 23)

#define CE_UNPACKED          (1 << 24)
#define CE_NEW_SKIP_WORKTREE (1 << 25)

/* used to temporarily mark paths matched by pathspecs */
#define CE_MATCHED           (1 << 26)

#define CE_UPDATE_IN_BASE    (1 << 27)
#define CE_STRIP_NAME        (1 << 28)

/*
 * Extended on-disk flags
 */
#define CE_INTENT_TO_ADD     (1 << 29)
#define CE_SKIP_WORKTREE     (1 << 30)
/* CE_EXTENDED2 is for future extension */
#define CE_EXTENDED2         (1U << 31)

#define CE_EXTENDED_FLAGS (CE_INTENT_TO_ADD | CE_SKIP_WORKTREE)

/*
 * Safeguard to avoid saving wrong flags:
 *  - CE_EXTENDED2 won't get saved until its semantic is known
 *  - Bits in 0x0000FFFF have been saved in ce_flags already
 *  - Bits in 0x003F0000 are currently in-memory flags
 */
#if CE_EXTENDED_FLAGS & 0x803FFFFF
#error "CE_EXTENDED_FLAGS out of range"
#endif

/* Forward structure decls */
struct pathspec;
struct child_process;
struct tree;

/*
 * Copy the sha1 and stat state of a cache entry from one to
 * another. But we never change the name, or the hash state!
 */
static inline void copy_cache_entry(struct cache_entry *dst,
				    const struct cache_entry *src)
{
	unsigned int state = dst->ce_flags & CE_HASHED;
	int mem_pool_allocated = dst->mem_pool_allocated;

	/* Don't copy hash chain and name */
	memcpy(&dst->ce_stat_data, &src->ce_stat_data,
			offsetof(struct cache_entry, name) -
			offsetof(struct cache_entry, ce_stat_data));

	/* Restore the hash state */
	dst->ce_flags = (dst->ce_flags & ~CE_HASHED) | state;

	/* Restore the mem_pool_allocated flag */
	dst->mem_pool_allocated = mem_pool_allocated;
}

static inline unsigned create_ce_flags(unsigned stage)
{
	return (stage << CE_STAGESHIFT);
}

#define ce_namelen(ce) ((ce)->ce_namelen)
#define ce_size(ce) cache_entry_size(ce_namelen(ce))
#define ce_stage(ce) ((CE_STAGEMASK & (ce)->ce_flags) >> CE_STAGESHIFT)
#define ce_uptodate(ce) ((ce)->ce_flags & CE_UPTODATE)
#define ce_skip_worktree(ce) ((ce)->ce_flags & CE_SKIP_WORKTREE)
#define ce_mark_uptodate(ce) ((ce)->ce_flags |= CE_UPTODATE)
#define ce_intent_to_add(ce) ((ce)->ce_flags & CE_INTENT_TO_ADD)

#define ce_permissions(mode) (((mode) & 0100) ? 0755 : 0644)
static inline unsigned int create_ce_mode(unsigned int mode)
{
	if (S_ISLNK(mode))
		return S_IFLNK;
	if (S_ISDIR(mode) || S_ISGITLINK(mode))
		return S_IFGITLINK;
	return S_IFREG | ce_permissions(mode);
}
static inline unsigned int ce_mode_from_stat(const struct cache_entry *ce,
					     unsigned int mode)
{
	extern int trust_executable_bit, has_symlinks;
	if (!has_symlinks && S_ISREG(mode) &&
	    ce && S_ISLNK(ce->ce_mode))
		return ce->ce_mode;
	if (!trust_executable_bit && S_ISREG(mode)) {
		if (ce && S_ISREG(ce->ce_mode))
			return ce->ce_mode;
		return create_ce_mode(0666);
	}
	return create_ce_mode(mode);
}
static inline int ce_to_dtype(const struct cache_entry *ce)
{
	unsigned ce_mode = ntohl(ce->ce_mode);
	if (S_ISREG(ce_mode))
		return DT_REG;
	else if (S_ISDIR(ce_mode) || S_ISGITLINK(ce_mode))
		return DT_DIR;
	else if (S_ISLNK(ce_mode))
		return DT_LNK;
	else
		return DT_UNKNOWN;
}
static inline unsigned int canon_mode(unsigned int mode)
{
	if (S_ISREG(mode))
		return S_IFREG | ce_permissions(mode);
	if (S_ISLNK(mode))
		return S_IFLNK;
	if (S_ISDIR(mode))
		return S_IFDIR;
	return S_IFGITLINK;
}

#define cache_entry_size(len) (offsetof(struct cache_entry,name) + (len) + 1)

#define SOMETHING_CHANGED	(1 << 0) /* unclassified changes go here */
#define CE_ENTRY_CHANGED	(1 << 1)
#define CE_ENTRY_REMOVED	(1 << 2)
#define CE_ENTRY_ADDED		(1 << 3)
#define RESOLVE_UNDO_CHANGED	(1 << 4)
#define CACHE_TREE_CHANGED	(1 << 5)
#define SPLIT_INDEX_ORDERED	(1 << 6)
#define UNTRACKED_CHANGED	(1 << 7)
#define FSMONITOR_CHANGED	(1 << 8)

struct split_index;
struct untracked_cache;

struct index_state {
	struct cache_entry **cache;
	unsigned int version;
	unsigned int cache_nr, cache_alloc, cache_changed;
	struct string_list *resolve_undo;
	struct cache_tree *cache_tree;
	struct split_index *split_index;
	struct cache_time timestamp;
	unsigned name_hash_initialized : 1,
		 initialized : 1,
		 drop_cache_tree : 1;
	struct hashmap name_hash;
	struct hashmap dir_hash;
	struct object_id oid;
	struct untracked_cache *untracked;
	uint64_t fsmonitor_last_update;
	struct ewah_bitmap *fsmonitor_dirty;
	struct mem_pool *ce_mem_pool;
};

/* Name hashing */
extern int test_lazy_init_name_hash(struct index_state *istate, int try_threaded);
extern void add_name_hash(struct index_state *istate, struct cache_entry *ce);
extern void remove_name_hash(struct index_state *istate, struct cache_entry *ce);
extern void free_name_hash(struct index_state *istate);


/* Cache entry creation and cleanup */

/*
 * Create cache_entry intended for use in the specified index. Caller
 * is responsible for discarding the cache_entry with
 * `discard_cache_entry`.
 */
struct cache_entry *make_cache_entry(struct index_state *istate,
				     unsigned int mode,
				     const struct object_id *oid,
				     const char *path,
				     int stage,
				     unsigned int refresh_options);

struct cache_entry *make_empty_cache_entry(struct index_state *istate,
					   size_t name_len);

/*
 * Create a cache_entry that is not intended to be added to an index.
 * Caller is responsible for discarding the cache_entry
 * with `discard_cache_entry`.
 */
struct cache_entry *make_transient_cache_entry(unsigned int mode,
					       const struct object_id *oid,
					       const char *path,
					       int stage);

struct cache_entry *make_empty_transient_cache_entry(size_t name_len);

/*
 * Discard cache entry.
 */
void discard_cache_entry(struct cache_entry *ce);

/*
 * Check configuration if we should perform extra validation on cache
 * entries.
 */
int should_validate_cache_entries(void);

/*
 * Duplicate a cache_entry. Allocate memory for the new entry from a
 * memory_pool. Takes into account cache_entry fields that are meant
 * for managing the underlying memory allocation of the cache_entry.
 */
struct cache_entry *dup_cache_entry(const struct cache_entry *ce, struct index_state *istate);

/*
 * Validate the cache entries in the index.  This is an internal
 * consistency check that the cache_entry structs are allocated from
 * the expected memory pool.
 */
void validate_cache_entries(const struct index_state *istate);

#ifdef USE_THE_INDEX_COMPATIBILITY_MACROS
extern struct index_state the_index;

#define active_cache (the_index.cache)
#define active_nr (the_index.cache_nr)
#define active_alloc (the_index.cache_alloc)
#define active_cache_changed (the_index.cache_changed)
#define active_cache_tree (the_index.cache_tree)

#define read_cache() repo_read_index(the_repository)
#define read_cache_from(path) read_index_from(&the_index, (path), (get_git_dir()))
#define read_cache_preload(pathspec) repo_read_index_preload(the_repository, (pathspec), 0)
#define is_cache_unborn() is_index_unborn(&the_index)
#define read_cache_unmerged() repo_read_index_unmerged(the_repository)
#define discard_cache() discard_index(&the_index)
#define unmerged_cache() unmerged_index(&the_index)
#define cache_name_pos(name, namelen) index_name_pos(&the_index,(name),(namelen))
#define add_cache_entry(ce, option) add_index_entry(&the_index, (ce), (option))
#define rename_cache_entry_at(pos, new_name) rename_index_entry_at(&the_index, (pos), (new_name))
#define remove_cache_entry_at(pos) remove_index_entry_at(&the_index, (pos))
#define remove_file_from_cache(path) remove_file_from_index(&the_index, (path))
#define add_to_cache(path, st, flags) add_to_index(&the_index, (path), (st), (flags))
#define add_file_to_cache(path, flags) add_file_to_index(&the_index, (path), (flags))
#define chmod_cache_entry(ce, flip) chmod_index_entry(&the_index, (ce), (flip))
#define refresh_cache(flags) refresh_index(&the_index, (flags), NULL, NULL, NULL)
#define ce_match_stat(ce, st, options) ie_match_stat(&the_index, (ce), (st), (options))
#define ce_modified(ce, st, options) ie_modified(&the_index, (ce), (st), (options))
#define cache_dir_exists(name, namelen) index_dir_exists(&the_index, (name), (namelen))
#define cache_file_exists(name, namelen, igncase) index_file_exists(&the_index, (name), (namelen), (igncase))
#define cache_name_is_other(name, namelen) index_name_is_other(&the_index, (name), (namelen))
#define resolve_undo_clear() resolve_undo_clear_index(&the_index)
#define unmerge_cache_entry_at(at) unmerge_index_entry_at(&the_index, at)
#define unmerge_cache(pathspec) unmerge_index(&the_index, pathspec)
#define read_blob_data_from_cache(path, sz) read_blob_data_from_index(&the_index, (path), (sz))
#define hold_locked_index(lock_file, flags) repo_hold_locked_index(the_repository, (lock_file), (flags))
#endif

#define TYPE_BITS 3

/*
 * Values in this enum (except those outside the 3 bit range) are part
 * of pack file format. See Documentation/technical/pack-format.txt
 * for more information.
 */
enum object_type {
	OBJ_BAD = -1,
	OBJ_NONE = 0,
	OBJ_COMMIT = 1,
	OBJ_TREE = 2,
	OBJ_BLOB = 3,
	OBJ_TAG = 4,
	/* 5 for future expansion */
	OBJ_OFS_DELTA = 6,
	OBJ_REF_DELTA = 7,
	OBJ_ANY,
	OBJ_MAX
};

static inline enum object_type object_type(unsigned int mode)
{
	return S_ISDIR(mode) ? OBJ_TREE :
		S_ISGITLINK(mode) ? OBJ_COMMIT :
		OBJ_BLOB;
}

/* Double-check local_repo_env below if you add to this list. */
#define GIT_DIR_ENVIRONMENT "GIT_DIR"
#define GIT_COMMON_DIR_ENVIRONMENT "GIT_COMMON_DIR"
#define GIT_NAMESPACE_ENVIRONMENT "GIT_NAMESPACE"
#define GIT_WORK_TREE_ENVIRONMENT "GIT_WORK_TREE"
#define GIT_PREFIX_ENVIRONMENT "GIT_PREFIX"
#define GIT_SUPER_PREFIX_ENVIRONMENT "GIT_INTERNAL_SUPER_PREFIX"
#define DEFAULT_GIT_DIR_ENVIRONMENT ".git"
#define DB_ENVIRONMENT "GIT_OBJECT_DIRECTORY"
#define INDEX_ENVIRONMENT "GIT_INDEX_FILE"
#define GRAFT_ENVIRONMENT "GIT_GRAFT_FILE"
#define GIT_SHALLOW_FILE_ENVIRONMENT "GIT_SHALLOW_FILE"
#define TEMPLATE_DIR_ENVIRONMENT "GIT_TEMPLATE_DIR"
#define CONFIG_ENVIRONMENT "GIT_CONFIG"
#define CONFIG_DATA_ENVIRONMENT "GIT_CONFIG_PARAMETERS"
#define EXEC_PATH_ENVIRONMENT "GIT_EXEC_PATH"
#define CEILING_DIRECTORIES_ENVIRONMENT "GIT_CEILING_DIRECTORIES"
#define NO_REPLACE_OBJECTS_ENVIRONMENT "GIT_NO_REPLACE_OBJECTS"
#define GIT_REPLACE_REF_BASE_ENVIRONMENT "GIT_REPLACE_REF_BASE"
#define GITATTRIBUTES_FILE ".gitattributes"
#define INFOATTRIBUTES_FILE "info/attributes"
#define ATTRIBUTE_MACRO_PREFIX "[attr]"
#define GITMODULES_FILE ".gitmodules"
#define GITMODULES_INDEX ":.gitmodules"
#define GITMODULES_HEAD "HEAD:.gitmodules"
#define GIT_NOTES_REF_ENVIRONMENT "GIT_NOTES_REF"
#define GIT_NOTES_DEFAULT_REF "refs/notes/commits"
#define GIT_NOTES_DISPLAY_REF_ENVIRONMENT "GIT_NOTES_DISPLAY_REF"
#define GIT_NOTES_REWRITE_REF_ENVIRONMENT "GIT_NOTES_REWRITE_REF"
#define GIT_NOTES_REWRITE_MODE_ENVIRONMENT "GIT_NOTES_REWRITE_MODE"
#define GIT_LITERAL_PATHSPECS_ENVIRONMENT "GIT_LITERAL_PATHSPECS"
#define GIT_GLOB_PATHSPECS_ENVIRONMENT "GIT_GLOB_PATHSPECS"
#define GIT_NOGLOB_PATHSPECS_ENVIRONMENT "GIT_NOGLOB_PATHSPECS"
#define GIT_ICASE_PATHSPECS_ENVIRONMENT "GIT_ICASE_PATHSPECS"
#define GIT_QUARANTINE_ENVIRONMENT "GIT_QUARANTINE_PATH"
#define GIT_OPTIONAL_LOCKS_ENVIRONMENT "GIT_OPTIONAL_LOCKS"
#define GIT_TEXT_DOMAIN_DIR_ENVIRONMENT "GIT_TEXTDOMAINDIR"

/*
 * Environment variable used in handshaking the wire protocol.
 * Contains a colon ':' separated list of keys with optional values
 * 'key[=value]'.  Presence of unknown keys and values must be
 * ignored.
 */
#define GIT_PROTOCOL_ENVIRONMENT "GIT_PROTOCOL"
/* HTTP header used to handshake the wire protocol */
#define GIT_PROTOCOL_HEADER "Git-Protocol"

/*
 * This environment variable is expected to contain a boolean indicating
 * whether we should or should not treat:
 *
 *   GIT_DIR=foo.git git ...
 *
 * as if GIT_WORK_TREE=. was given. It's not expected that users will make use
 * of this, but we use it internally to communicate to sub-processes that we
 * are in a bare repo. If not set, defaults to true.
 */
#define GIT_IMPLICIT_WORK_TREE_ENVIRONMENT "GIT_IMPLICIT_WORK_TREE"

/*
 * Repository-local GIT_* environment variables; these will be cleared
 * when git spawns a sub-process that runs inside another repository.
 * The array is NULL-terminated, which makes it easy to pass in the "env"
 * parameter of a run-command invocation, or to do a simple walk.
 */
extern const char * const local_repo_env[];

extern void setup_git_env(const char *git_dir);

/*
 * Returns true iff we have a configured git repository (either via
 * setup_git_directory, or in the environment via $GIT_DIR).
 */
int have_git_dir(void);

extern int is_bare_repository_cfg;
extern int is_bare_repository(void);
extern int is_inside_git_dir(void);
extern char *git_work_tree_cfg;
extern int is_inside_work_tree(void);
extern const char *get_git_dir(void);
extern const char *get_git_common_dir(void);
extern char *get_object_directory(void);
extern char *get_index_file(void);
extern char *get_graft_file(struct repository *r);
extern void set_git_dir(const char *path);
extern int get_common_dir_noenv(struct strbuf *sb, const char *gitdir);
extern int get_common_dir(struct strbuf *sb, const char *gitdir);
extern const char *get_git_namespace(void);
extern const char *strip_namespace(const char *namespaced_ref);
extern const char *get_super_prefix(void);
extern const char *get_git_work_tree(void);

/*
 * Return true if the given path is a git directory; note that this _just_
 * looks at the directory itself. If you want to know whether "foo/.git"
 * is a repository, you must feed that path, not just "foo".
 */
extern int is_git_directory(const char *path);

/*
 * Return 1 if the given path is the root of a git repository or
 * submodule, else 0. Will not return 1 for bare repositories with the
 * exception of creating a bare repository in "foo/.git" and calling
 * is_git_repository("foo").
 *
 * If we run into read errors, we err on the side of saying "yes, it is",
 * as we usually consider sub-repos precious, and would prefer to err on the
 * side of not disrupting or deleting them.
 */
extern int is_nonbare_repository_dir(struct strbuf *path);

#define READ_GITFILE_ERR_STAT_FAILED 1
#define READ_GITFILE_ERR_NOT_A_FILE 2
#define READ_GITFILE_ERR_OPEN_FAILED 3
#define READ_GITFILE_ERR_READ_FAILED 4
#define READ_GITFILE_ERR_INVALID_FORMAT 5
#define READ_GITFILE_ERR_NO_PATH 6
#define READ_GITFILE_ERR_NOT_A_REPO 7
#define READ_GITFILE_ERR_TOO_LARGE 8
extern void read_gitfile_error_die(int error_code, const char *path, const char *dir);
extern const char *read_gitfile_gently(const char *path, int *return_error_code);
#define read_gitfile(path) read_gitfile_gently((path), NULL)
extern const char *resolve_gitdir_gently(const char *suspect, int *return_error_code);
#define resolve_gitdir(path) resolve_gitdir_gently((path), NULL)

extern void set_git_work_tree(const char *tree);

#define ALTERNATE_DB_ENVIRONMENT "GIT_ALTERNATE_OBJECT_DIRECTORIES"

extern void setup_work_tree(void);
/*
 * Find the commondir and gitdir of the repository that contains the current
 * working directory, without changing the working directory or other global
 * state. The result is appended to commondir and gitdir.  If the discovered
 * gitdir does not correspond to a worktree, then 'commondir' and 'gitdir' will
 * both have the same result appended to the buffer.  The return value is
 * either 0 upon success and non-zero if no repository was found.
 */
extern int discover_git_directory(struct strbuf *commondir,
				  struct strbuf *gitdir);
extern const char *setup_git_directory_gently(int *);
extern const char *setup_git_directory(void);
extern char *prefix_path(const char *prefix, int len, const char *path);
extern char *prefix_path_gently(const char *prefix, int len, int *remaining, const char *path);

/*
 * Concatenate "prefix" (if len is non-zero) and "path", with no
 * connecting characters (so "prefix" should end with a "/").
 * Unlike prefix_path, this should be used if the named file does
 * not have to interact with index entry; i.e. name of a random file
 * on the filesystem.
 *
 * The return value is always a newly allocated string (even if the
 * prefix was empty).
 */
extern char *prefix_filename(const char *prefix, const char *path);

extern int check_filename(const char *prefix, const char *name);
extern void verify_filename(const char *prefix,
			    const char *name,
			    int diagnose_misspelt_rev);
extern void verify_non_filename(const char *prefix, const char *name);
extern int path_inside_repo(const char *prefix, const char *path);

#define INIT_DB_QUIET 0x0001
#define INIT_DB_EXIST_OK 0x0002

extern int init_db(const char *git_dir, const char *real_git_dir,
		   const char *template_dir, unsigned int flags);

extern void sanitize_stdfds(void);
extern int daemonize(void);

#define alloc_nr(x) (((x)+16)*3/2)

/*
 * Realloc the buffer pointed at by variable 'x' so that it can hold
 * at least 'nr' entries; the number of entries currently allocated
 * is 'alloc', using the standard growing factor alloc_nr() macro.
 *
 * DO NOT USE any expression with side-effect for 'x', 'nr', or 'alloc'.
 */
#define ALLOC_GROW(x, nr, alloc) \
	do { \
		if ((nr) > alloc) { \
			if (alloc_nr(alloc) < (nr)) \
				alloc = (nr); \
			else \
				alloc = alloc_nr(alloc); \
			REALLOC_ARRAY(x, alloc); \
		} \
	} while (0)

/* Initialize and use the cache information */
struct lock_file;
extern void preload_index(struct index_state *index,
			  const struct pathspec *pathspec,
			  unsigned int refresh_flags);
extern int do_read_index(struct index_state *istate, const char *path,
			 int must_exist); /* for testting only! */
extern int read_index_from(struct index_state *, const char *path,
			   const char *gitdir);
extern int is_index_unborn(struct index_state *);

/* For use with `write_locked_index()`. */
#define COMMIT_LOCK		(1 << 0)
#define SKIP_IF_UNCHANGED	(1 << 1)

/*
 * Write the index while holding an already-taken lock. Close the lock,
 * and if `COMMIT_LOCK` is given, commit it.
 *
 * Unless a split index is in use, write the index into the lockfile.
 *
 * With a split index, write the shared index to a temporary file,
 * adjust its permissions and rename it into place, then write the
 * split index to the lockfile. If the temporary file for the shared
 * index cannot be created, fall back to the behavior described in
 * the previous paragraph.
 *
 * With `COMMIT_LOCK`, the lock is always committed or rolled back.
 * Without it, the lock is closed, but neither committed nor rolled
 * back.
 *
 * If `SKIP_IF_UNCHANGED` is given and the index is unchanged, nothing
 * is written (and the lock is rolled back if `COMMIT_LOCK` is given).
 */
extern int write_locked_index(struct index_state *, struct lock_file *lock, unsigned flags);

extern int discard_index(struct index_state *);
extern void move_index_extensions(struct index_state *dst, struct index_state *src);
extern int unmerged_index(const struct index_state *);

/**
 * Returns 1 if istate differs from tree, 0 otherwise.  If tree is NULL,
 * compares istate to HEAD.  If tree is NULL and on an unborn branch,
 * returns 1 if there are entries in istate, 0 otherwise.  If an strbuf is
 * provided, the space-separated list of files that differ will be appended
 * to it.
 */
extern int repo_index_has_changes(struct repository *repo,
				  struct tree *tree,
				  struct strbuf *sb);

extern int verify_path(const char *path, unsigned mode);
extern int strcmp_offset(const char *s1, const char *s2, size_t *first_change);
extern int index_dir_exists(struct index_state *istate, const char *name, int namelen);
extern void adjust_dirname_case(struct index_state *istate, char *name);
extern struct cache_entry *index_file_exists(struct index_state *istate, const char *name, int namelen, int igncase);

/*
 * Searches for an entry defined by name and namelen in the given index.
 * If the return value is positive (including 0) it is the position of an
 * exact match. If the return value is negative, the negated value minus 1
 * is the position where the entry would be inserted.
 * Example: The current index consists of these files and its stages:
 *
 *   b#0, d#0, f#1, f#3
 *
 * index_name_pos(&index, "a", 1) -> -1
 * index_name_pos(&index, "b", 1) ->  0
 * index_name_pos(&index, "c", 1) -> -2
 * index_name_pos(&index, "d", 1) ->  1
 * index_name_pos(&index, "e", 1) -> -3
 * index_name_pos(&index, "f", 1) -> -3
 * index_name_pos(&index, "g", 1) -> -5
 */
extern int index_name_pos(const struct index_state *, const char *name, int namelen);

#define ADD_CACHE_OK_TO_ADD 1		/* Ok to add */
#define ADD_CACHE_OK_TO_REPLACE 2	/* Ok to replace file/directory */
#define ADD_CACHE_SKIP_DFCHECK 4	/* Ok to skip DF conflict checks */
#define ADD_CACHE_JUST_APPEND 8		/* Append only; tree.c::read_tree() */
#define ADD_CACHE_NEW_ONLY 16		/* Do not replace existing ones */
#define ADD_CACHE_KEEP_CACHE_TREE 32	/* Do not invalidate cache-tree */
#define ADD_CACHE_RENORMALIZE 64        /* Pass along HASH_RENORMALIZE */
extern int add_index_entry(struct index_state *, struct cache_entry *ce, int option);
extern void rename_index_entry_at(struct index_state *, int pos, const char *new_name);

/* Remove entry, return true if there are more entries to go. */
extern int remove_index_entry_at(struct index_state *, int pos);

extern void remove_marked_cache_entries(struct index_state *istate);
extern int remove_file_from_index(struct index_state *, const char *path);
#define ADD_CACHE_VERBOSE 1
#define ADD_CACHE_PRETEND 2
#define ADD_CACHE_IGNORE_ERRORS	4
#define ADD_CACHE_IGNORE_REMOVAL 8
#define ADD_CACHE_INTENT 16
/*
 * These two are used to add the contents of the file at path
 * to the index, marking the working tree up-to-date by storing
 * the cached stat info in the resulting cache entry.  A caller
 * that has already run lstat(2) on the path can call
 * add_to_index(), and all others can call add_file_to_index();
 * the latter will do necessary lstat(2) internally before
 * calling the former.
 */
extern int add_to_index(struct index_state *, const char *path, struct stat *, int flags);
extern int add_file_to_index(struct index_state *, const char *path, int flags);

extern int chmod_index_entry(struct index_state *, struct cache_entry *ce, char flip);
extern int ce_same_name(const struct cache_entry *a, const struct cache_entry *b);
extern void set_object_name_for_intent_to_add_entry(struct cache_entry *ce);
extern int index_name_is_other(const struct index_state *, const char *, int);
extern void *read_blob_data_from_index(const struct index_state *, const char *, unsigned long *);

/* do stat comparison even if CE_VALID is true */
#define CE_MATCH_IGNORE_VALID		01
/* do not check the contents but report dirty on racily-clean entries */
#define CE_MATCH_RACY_IS_DIRTY		02
/* do stat comparison even if CE_SKIP_WORKTREE is true */
#define CE_MATCH_IGNORE_SKIP_WORKTREE	04
/* ignore non-existent files during stat update  */
#define CE_MATCH_IGNORE_MISSING		0x08
/* enable stat refresh */
#define CE_MATCH_REFRESH		0x10
/* don't refresh_fsmonitor state or do stat comparison even if CE_FSMONITOR_VALID is true */
#define CE_MATCH_IGNORE_FSMONITOR 0X20
extern int is_racy_timestamp(const struct index_state *istate,
			     const struct cache_entry *ce);
extern int ie_match_stat(struct index_state *, const struct cache_entry *, struct stat *, unsigned int);
extern int ie_modified(struct index_state *, const struct cache_entry *, struct stat *, unsigned int);

#define HASH_WRITE_OBJECT 1
#define HASH_FORMAT_CHECK 2
#define HASH_RENORMALIZE  4
extern int index_fd(struct index_state *istate, struct object_id *oid, int fd, struct stat *st, enum object_type type, const char *path, unsigned flags);
extern int index_path(struct index_state *istate, struct object_id *oid, const char *path, struct stat *st, unsigned flags);

/*
 * Record to sd the data from st that we use to check whether a file
 * might have changed.
 */
extern void fill_stat_data(struct stat_data *sd, struct stat *st);

/*
 * Return 0 if st is consistent with a file not having been changed
 * since sd was filled.  If there are differences, return a
 * combination of MTIME_CHANGED, CTIME_CHANGED, OWNER_CHANGED,
 * INODE_CHANGED, and DATA_CHANGED.
 */
extern int match_stat_data(const struct stat_data *sd, struct stat *st);
extern int match_stat_data_racy(const struct index_state *istate,
				const struct stat_data *sd, struct stat *st);

extern void fill_stat_cache_info(struct cache_entry *ce, struct stat *st);

#define REFRESH_REALLY		0x0001	/* ignore_valid */
#define REFRESH_UNMERGED	0x0002	/* allow unmerged */
#define REFRESH_QUIET		0x0004	/* be quiet about it */
#define REFRESH_IGNORE_MISSING	0x0008	/* ignore non-existent */
#define REFRESH_IGNORE_SUBMODULES	0x0010	/* ignore submodules */
#define REFRESH_IN_PORCELAIN	0x0020	/* user friendly output, not "needs update" */
#define REFRESH_PROGRESS	0x0040  /* show progress bar if stderr is tty */
extern int refresh_index(struct index_state *, unsigned int flags, const struct pathspec *pathspec, char *seen, const char *header_msg);
extern struct cache_entry *refresh_cache_entry(struct index_state *, struct cache_entry *, unsigned int);

extern void set_alternate_index_output(const char *);

extern int verify_index_checksum;
extern int verify_ce_order;

/* Environment bits from configuration mechanism */
extern int trust_executable_bit;
extern int trust_ctime;
extern int check_stat;
extern int quote_path_fully;
extern int has_symlinks;
extern int minimum_abbrev, default_abbrev;
extern int ignore_case;
extern int assume_unchanged;
extern int prefer_symlink_refs;
extern int warn_ambiguous_refs;
extern int warn_on_object_refname_ambiguity;
extern const char *apply_default_whitespace;
extern const char *apply_default_ignorewhitespace;
extern const char *git_attributes_file;
extern const char *git_hooks_path;
extern int zlib_compression_level;
extern int core_compression_level;
extern int pack_compression_level;
extern size_t packed_git_window_size;
extern size_t packed_git_limit;
extern size_t delta_base_cache_limit;
extern unsigned long big_file_threshold;
extern unsigned long pack_size_limit_cfg;

/*
 * Accessors for the core.sharedrepository config which lazy-load the value
 * from the config (if not already set). The "reset" function can be
 * used to unset "set" or cached value, meaning that the value will be loaded
 * fresh from the config file on the next call to get_shared_repository().
 */
void set_shared_repository(int value);
int get_shared_repository(void);
void reset_shared_repository(void);

/*
 * Do replace refs need to be checked this run?  This variable is
 * initialized to true unless --no-replace-object is used or
 * $GIT_NO_REPLACE_OBJECTS is set, but is set to false by some
 * commands that do not want replace references to be active.
 */
extern int read_replace_refs;
extern char *git_replace_ref_base;

extern int fsync_object_files;
extern int core_preload_index;
extern int core_apply_sparse_checkout;
extern int precomposed_unicode;
extern int protect_hfs;
extern int protect_ntfs;
extern const char *core_fsmonitor;

/*
 * Include broken refs in all ref iterations, which will
 * generally choke dangerous operations rather than letting
 * them silently proceed without taking the broken ref into
 * account.
 */
extern int ref_paranoia;

/*
 * Returns the boolean value of $GIT_OPTIONAL_LOCKS (or the default value).
 */
int use_optional_locks(void);

/*
 * The character that begins a commented line in user-editable file
 * that is subject to stripspace.
 */
extern char comment_line_char;
extern int auto_comment_line_char;

enum log_refs_config {
	LOG_REFS_UNSET = -1,
	LOG_REFS_NONE = 0,
	LOG_REFS_NORMAL,
	LOG_REFS_ALWAYS
};
extern enum log_refs_config log_all_ref_updates;

enum rebase_setup_type {
	AUTOREBASE_NEVER = 0,
	AUTOREBASE_LOCAL,
	AUTOREBASE_REMOTE,
	AUTOREBASE_ALWAYS
};

enum push_default_type {
	PUSH_DEFAULT_NOTHING = 0,
	PUSH_DEFAULT_MATCHING,
	PUSH_DEFAULT_SIMPLE,
	PUSH_DEFAULT_UPSTREAM,
	PUSH_DEFAULT_CURRENT,
	PUSH_DEFAULT_UNSPECIFIED
};

extern enum rebase_setup_type autorebase;
extern enum push_default_type push_default;

enum object_creation_mode {
	OBJECT_CREATION_USES_HARDLINKS = 0,
	OBJECT_CREATION_USES_RENAMES = 1
};

extern enum object_creation_mode object_creation_mode;

extern char *notes_ref_name;

extern int grafts_replace_parents;

/*
 * GIT_REPO_VERSION is the version we write by default. The
 * _READ variant is the highest number we know how to
 * handle.
 */
#define GIT_REPO_VERSION 0
#define GIT_REPO_VERSION_READ 1
extern int repository_format_precious_objects;
extern char *repository_format_partial_clone;
extern const char *core_partial_clone_filter_default;
extern int repository_format_worktree_config;

struct repository_format {
	int version;
	int precious_objects;
	char *partial_clone; /* value of extensions.partialclone */
	int worktree_config;
	int is_bare;
	int hash_algo;
	char *work_tree;
	struct string_list unknown_extensions;
};

/*
 * Read the repository format characteristics from the config file "path" into
 * "format" struct. Returns the numeric version. On error, -1 is returned,
 * format->version is set to -1, and all other fields in the struct are
 * undefined.
 */
int read_repository_format(struct repository_format *format, const char *path);

/*
 * Verify that the repository described by repository_format is something we
 * can read. If it is, return 0. Otherwise, return -1, and "err" will describe
 * any errors encountered.
 */
int verify_repository_format(const struct repository_format *format,
			     struct strbuf *err);

/*
 * Check the repository format version in the path found in get_git_dir(),
 * and die if it is a version we don't understand. Generally one would
 * set_git_dir() before calling this, and use it only for "are we in a valid
 * repo?".
 */
extern void check_repository_format(void);

#define MTIME_CHANGED	0x0001
#define CTIME_CHANGED	0x0002
#define OWNER_CHANGED	0x0004
#define MODE_CHANGED    0x0008
#define INODE_CHANGED   0x0010
#define DATA_CHANGED    0x0020
#define TYPE_CHANGED    0x0040

/*
 * Return an abbreviated sha1 unique within this repository's object database.
 * The result will be at least `len` characters long, and will be NUL
 * terminated.
 *
 * The non-`_r` version returns a static buffer which remains valid until 4
 * more calls to find_unique_abbrev are made.
 *
 * The `_r` variant writes to a buffer supplied by the caller, which must be at
 * least `GIT_MAX_HEXSZ + 1` bytes. The return value is the number of bytes
 * written (excluding the NUL terminator).
 *
 * Note that while this version avoids the static buffer, it is not fully
 * reentrant, as it calls into other non-reentrant git code.
 */
extern const char *find_unique_abbrev(const struct object_id *oid, int len);
extern int find_unique_abbrev_r(char *hex, const struct object_id *oid, int len);

extern const unsigned char null_sha1[GIT_MAX_RAWSZ];
extern const struct object_id null_oid;

static inline int hashcmp(const unsigned char *sha1, const unsigned char *sha2)
{
	/*
	 * Teach the compiler that there are only two possibilities of hash size
	 * here, so that it can optimize for this case as much as possible.
	 */
	if (the_hash_algo->rawsz == GIT_MAX_RAWSZ)
		return memcmp(sha1, sha2, GIT_MAX_RAWSZ);
	return memcmp(sha1, sha2, GIT_SHA1_RAWSZ);
}

static inline int oidcmp(const struct object_id *oid1, const struct object_id *oid2)
{
	return hashcmp(oid1->hash, oid2->hash);
}

static inline int hasheq(const unsigned char *sha1, const unsigned char *sha2)
{
	/*
	 * We write this here instead of deferring to hashcmp so that the
	 * compiler can properly inline it and avoid calling memcmp.
	 */
	if (the_hash_algo->rawsz == GIT_MAX_RAWSZ)
		return !memcmp(sha1, sha2, GIT_MAX_RAWSZ);
	return !memcmp(sha1, sha2, GIT_SHA1_RAWSZ);
}

static inline int oideq(const struct object_id *oid1, const struct object_id *oid2)
{
	return hasheq(oid1->hash, oid2->hash);
}

static inline int is_null_sha1(const unsigned char *sha1)
{
	return hasheq(sha1, null_sha1);
}

static inline int is_null_oid(const struct object_id *oid)
{
	return hasheq(oid->hash, null_sha1);
}

static inline void hashcpy(unsigned char *sha_dst, const unsigned char *sha_src)
{
	memcpy(sha_dst, sha_src, the_hash_algo->rawsz);
}

static inline void oidcpy(struct object_id *dst, const struct object_id *src)
{
	memcpy(dst->hash, src->hash, GIT_MAX_RAWSZ);
}

static inline struct object_id *oiddup(const struct object_id *src)
{
	struct object_id *dst = xmalloc(sizeof(struct object_id));
	oidcpy(dst, src);
	return dst;
}

static inline void hashclr(unsigned char *hash)
{
	memset(hash, 0, the_hash_algo->rawsz);
}

static inline void oidclr(struct object_id *oid)
{
	memset(oid->hash, 0, GIT_MAX_RAWSZ);
}

static inline void oidread(struct object_id *oid, const unsigned char *hash)
{
	memcpy(oid->hash, hash, the_hash_algo->rawsz);
}

static inline int is_empty_blob_sha1(const unsigned char *sha1)
{
	return hasheq(sha1, the_hash_algo->empty_blob->hash);
}

static inline int is_empty_blob_oid(const struct object_id *oid)
{
	return oideq(oid, the_hash_algo->empty_blob);
}

static inline int is_empty_tree_sha1(const unsigned char *sha1)
{
	return hasheq(sha1, the_hash_algo->empty_tree->hash);
}

static inline int is_empty_tree_oid(const struct object_id *oid)
{
	return oideq(oid, the_hash_algo->empty_tree);
}

const char *empty_tree_oid_hex(void);
const char *empty_blob_oid_hex(void);

/* set default permissions by passing mode arguments to open(2) */
int git_mkstemps_mode(char *pattern, int suffix_len, int mode);
int git_mkstemp_mode(char *pattern, int mode);

/*
 * NOTE NOTE NOTE!!
 *
 * PERM_UMASK, OLD_PERM_GROUP and OLD_PERM_EVERYBODY enumerations must
 * not be changed. Old repositories have core.sharedrepository written in
 * numeric format, and therefore these values are preserved for compatibility
 * reasons.
 */
enum sharedrepo {
	PERM_UMASK          = 0,
	OLD_PERM_GROUP      = 1,
	OLD_PERM_EVERYBODY  = 2,
	PERM_GROUP          = 0660,
	PERM_EVERYBODY      = 0664
};
int git_config_perm(const char *var, const char *value);
int adjust_shared_perm(const char *path);

/*
 * Create the directory containing the named path, using care to be
 * somewhat safe against races. Return one of the scld_error values to
 * indicate success/failure. On error, set errno to describe the
 * problem.
 *
 * SCLD_VANISHED indicates that one of the ancestor directories of the
 * path existed at one point during the function call and then
 * suddenly vanished, probably because another process pruned the
 * directory while we were working.  To be robust against this kind of
 * race, callers might want to try invoking the function again when it
 * returns SCLD_VANISHED.
 *
 * safe_create_leading_directories() temporarily changes path while it
 * is working but restores it before returning.
 * safe_create_leading_directories_const() doesn't modify path, even
 * temporarily.
 */
enum scld_error {
	SCLD_OK = 0,
	SCLD_FAILED = -1,
	SCLD_PERMS = -2,
	SCLD_EXISTS = -3,
	SCLD_VANISHED = -4
};
enum scld_error safe_create_leading_directories(char *path);
enum scld_error safe_create_leading_directories_const(const char *path);

/*
 * Callback function for raceproof_create_file(). This function is
 * expected to do something that makes dirname(path) permanent despite
 * the fact that other processes might be cleaning up empty
 * directories at the same time. Usually it will create a file named
 * path, but alternatively it could create another file in that
 * directory, or even chdir() into that directory. The function should
 * return 0 if the action was completed successfully. On error, it
 * should return a nonzero result and set errno.
 * raceproof_create_file() treats two errno values specially:
 *
 * - ENOENT -- dirname(path) does not exist. In this case,
 *             raceproof_create_file() tries creating dirname(path)
 *             (and any parent directories, if necessary) and calls
 *             the function again.
 *
 * - EISDIR -- the file already exists and is a directory. In this
 *             case, raceproof_create_file() removes the directory if
 *             it is empty (and recursively any empty directories that
 *             it contains) and calls the function again.
 *
 * Any other errno causes raceproof_create_file() to fail with the
 * callback's return value and errno.
 *
 * Obviously, this function should be OK with being called again if it
 * fails with ENOENT or EISDIR. In other scenarios it will not be
 * called again.
 */
typedef int create_file_fn(const char *path, void *cb);

/*
 * Create a file in dirname(path) by calling fn, creating leading
 * directories if necessary. Retry a few times in case we are racing
 * with another process that is trying to clean up the directory that
 * contains path. See the documentation for create_file_fn for more
 * details.
 *
 * Return the value and set the errno that resulted from the most
 * recent call of fn. fn is always called at least once, and will be
 * called more than once if it returns ENOENT or EISDIR.
 */
int raceproof_create_file(const char *path, create_file_fn fn, void *cb);

int mkdir_in_gitdir(const char *path);
extern char *expand_user_path(const char *path, int real_home);
const char *enter_repo(const char *path, int strict);
static inline int is_absolute_path(const char *path)
{
	return is_dir_sep(path[0]) || has_dos_drive_prefix(path);
}
int is_directory(const char *);
char *strbuf_realpath(struct strbuf *resolved, const char *path,
		      int die_on_error);
const char *real_path(const char *path);
const char *real_path_if_valid(const char *path);
char *real_pathdup(const char *path, int die_on_error);
const char *absolute_path(const char *path);
char *absolute_pathdup(const char *path);
const char *remove_leading_path(const char *in, const char *prefix);
const char *relative_path(const char *in, const char *prefix, struct strbuf *sb);
int normalize_path_copy_len(char *dst, const char *src, int *prefix_len);
int normalize_path_copy(char *dst, const char *src);
int longest_ancestor_length(const char *path, struct string_list *prefixes);
char *strip_path_suffix(const char *path, const char *suffix);
int daemon_avoid_alias(const char *path);

/*
 * These functions match their is_hfs_dotgit() counterparts; see utf8.h for
 * details.
 */
int is_ntfs_dotgit(const char *name);
int is_ntfs_dotgitmodules(const char *name);
int is_ntfs_dotgitignore(const char *name);
int is_ntfs_dotgitattributes(const char *name);

/*
 * Returns true iff "str" could be confused as a command-line option when
 * passed to a sub-program like "ssh". Note that this has nothing to do with
 * shell-quoting, which should be handled separately; we're assuming here that
 * the string makes it verbatim to the sub-program.
 */
int looks_like_command_line_option(const char *str);

/**
 * Return a newly allocated string with the evaluation of
 * "$XDG_CONFIG_HOME/git/$filename" if $XDG_CONFIG_HOME is non-empty, otherwise
 * "$HOME/.config/git/$filename". Return NULL upon error.
 */
extern char *xdg_config_home(const char *filename);

/**
 * Return a newly allocated string with the evaluation of
 * "$XDG_CACHE_HOME/git/$filename" if $XDG_CACHE_HOME is non-empty, otherwise
 * "$HOME/.cache/git/$filename". Return NULL upon error.
 */
extern char *xdg_cache_home(const char *filename);

extern int git_open_cloexec(const char *name, int flags);
#define git_open(name) git_open_cloexec(name, O_RDONLY)
extern int unpack_sha1_header(git_zstream *stream, unsigned char *map, unsigned long mapsize, void *buffer, unsigned long bufsiz);
extern int parse_sha1_header(const char *hdr, unsigned long *sizep);

extern int check_object_signature(const struct object_id *oid, void *buf, unsigned long size, const char *type);

extern int finalize_object_file(const char *tmpfile, const char *filename);

/* Helper to check and "touch" a file */
extern int check_and_freshen_file(const char *fn, int freshen);

extern const signed char hexval_table[256];
static inline unsigned int hexval(unsigned char c)
{
	return hexval_table[c];
}

/*
 * Convert two consecutive hexadecimal digits into a char.  Return a
 * negative value on error.  Don't run over the end of short strings.
 */
static inline int hex2chr(const char *s)
{
	unsigned int val = hexval(s[0]);
	return (val & ~0xf) ? val : (val << 4) | hexval(s[1]);
}

/* Convert to/from hex/sha1 representation */
#define MINIMUM_ABBREV minimum_abbrev
#define DEFAULT_ABBREV default_abbrev

/* used when the code does not know or care what the default abbrev is */
#define FALLBACK_DEFAULT_ABBREV 7

struct object_context {
	unsigned mode;
	/*
	 * symlink_path is only used by get_tree_entry_follow_symlinks,
	 * and only for symlinks that point outside the repository.
	 */
	struct strbuf symlink_path;
	/*
	 * If GET_OID_RECORD_PATH is set, this will record path (if any)
	 * found when resolving the name. The caller is responsible for
	 * releasing the memory.
	 */
	char *path;
};

#define GET_OID_QUIETLY           01
#define GET_OID_COMMIT            02
#define GET_OID_COMMITTISH        04
#define GET_OID_TREE             010
#define GET_OID_TREEISH          020
#define GET_OID_BLOB             040
#define GET_OID_FOLLOW_SYMLINKS 0100
#define GET_OID_RECORD_PATH     0200
#define GET_OID_ONLY_TO_DIE    04000

#define GET_OID_DISAMBIGUATORS \
	(GET_OID_COMMIT | GET_OID_COMMITTISH | \
	GET_OID_TREE | GET_OID_TREEISH | \
	GET_OID_BLOB)

enum get_oid_result {
	FOUND = 0,
	MISSING_OBJECT = -1, /* The requested object is missing */
	SHORT_NAME_AMBIGUOUS = -2,
	/* The following only apply when symlinks are followed */
	DANGLING_SYMLINK = -4, /*
				* The initial symlink is there, but
				* (transitively) points to a missing
				* in-tree file
				*/
	SYMLINK_LOOP = -5,
	NOT_DIR = -6, /*
		       * Somewhere along the symlink chain, a path is
		       * requested which contains a file as a
		       * non-final element.
		       */
};

extern int get_oid(const char *str, struct object_id *oid);
extern int get_oid_commit(const char *str, struct object_id *oid);
extern int get_oid_committish(const char *str, struct object_id *oid);
extern int get_oid_tree(const char *str, struct object_id *oid);
extern int get_oid_treeish(const char *str, struct object_id *oid);
extern int get_oid_blob(const char *str, struct object_id *oid);
extern void maybe_die_on_misspelt_object_name(const char *name, const char *prefix);
<<<<<<< HEAD
extern enum get_oid_result get_oid_with_context(const char *str, unsigned flags, struct object_id *oid, struct object_context *oc);
=======
extern int get_oid_with_context(struct repository *repo, const char *str,
				unsigned flags, struct object_id *oid,
				struct object_context *oc);
>>>>>>> f8adbec9


typedef int each_abbrev_fn(const struct object_id *oid, void *);
extern int for_each_abbrev(const char *prefix, each_abbrev_fn, void *);

extern int set_disambiguate_hint_config(const char *var, const char *value);

/*
 * Try to read a SHA1 in hexadecimal format from the 40 characters
 * starting at hex.  Write the 20-byte result to sha1 in binary form.
 * Return 0 on success.  Reading stops if a NUL is encountered in the
 * input, so it is safe to pass this function an arbitrary
 * null-terminated string.
 */
extern int get_sha1_hex(const char *hex, unsigned char *sha1);
extern int get_oid_hex(const char *hex, struct object_id *sha1);

/*
 * Read `len` pairs of hexadecimal digits from `hex` and write the
 * values to `binary` as `len` bytes. Return 0 on success, or -1 if
 * the input does not consist of hex digits).
 */
extern int hex_to_bytes(unsigned char *binary, const char *hex, size_t len);

/*
 * Convert a binary hash to its hex equivalent. The `_r` variant is reentrant,
 * and writes the NUL-terminated output to the buffer `out`, which must be at
 * least `GIT_MAX_HEXSZ + 1` bytes, and returns a pointer to out for
 * convenience.
 *
 * The non-`_r` variant returns a static buffer, but uses a ring of 4
 * buffers, making it safe to make multiple calls for a single statement, like:
 *
 *   printf("%s -> %s", sha1_to_hex(one), sha1_to_hex(two));
 */
char *hash_to_hex_algop_r(char *buffer, const unsigned char *hash, const struct git_hash_algo *);
char *sha1_to_hex_r(char *out, const unsigned char *sha1);
char *oid_to_hex_r(char *out, const struct object_id *oid);
char *hash_to_hex_algop(const unsigned char *hash, const struct git_hash_algo *);	/* static buffer result! */
char *sha1_to_hex(const unsigned char *sha1);						/* same static buffer */
char *hash_to_hex(const unsigned char *hash);						/* same static buffer */
char *oid_to_hex(const struct object_id *oid);						/* same static buffer */

/*
 * Parse a 40-character hexadecimal object ID starting from hex, updating the
 * pointer specified by end when parsing stops.  The resulting object ID is
 * stored in oid.  Returns 0 on success.  Parsing will stop on the first NUL or
 * other invalid character.  end is only updated on success; otherwise, it is
 * unmodified.
 */
extern int parse_oid_hex(const char *hex, struct object_id *oid, const char **end);

/*
 * This reads short-hand syntax that not only evaluates to a commit
 * object name, but also can act as if the end user spelled the name
 * of the branch from the command line.
 *
 * - "@{-N}" finds the name of the Nth previous branch we were on, and
 *   places the name of the branch in the given buf and returns the
 *   number of characters parsed if successful.
 *
 * - "<branch>@{upstream}" finds the name of the other ref that
 *   <branch> is configured to merge with (missing <branch> defaults
 *   to the current branch), and places the name of the branch in the
 *   given buf and returns the number of characters parsed if
 *   successful.
 *
 * If the input is not of the accepted format, it returns a negative
 * number to signal an error.
 *
 * If the input was ok but there are not N branch switches in the
 * reflog, it returns 0.
 *
 * If "allowed" is non-zero, it is a treated as a bitfield of allowable
 * expansions: local branches ("refs/heads/"), remote branches
 * ("refs/remotes/"), or "HEAD". If no "allowed" bits are set, any expansion is
 * allowed, even ones to refs outside of those namespaces.
 */
#define INTERPRET_BRANCH_LOCAL (1<<0)
#define INTERPRET_BRANCH_REMOTE (1<<1)
#define INTERPRET_BRANCH_HEAD (1<<2)
extern int interpret_branch_name(const char *str, int len, struct strbuf *,
				 unsigned allowed);
extern int get_oid_mb(const char *str, struct object_id *oid);

extern int validate_headref(const char *ref);

extern int base_name_compare(const char *name1, int len1, int mode1, const char *name2, int len2, int mode2);
extern int df_name_compare(const char *name1, int len1, int mode1, const char *name2, int len2, int mode2);
extern int name_compare(const char *name1, size_t len1, const char *name2, size_t len2);
extern int cache_name_stage_compare(const char *name1, int len1, int stage1, const char *name2, int len2, int stage2);

extern void *read_object_with_reference(const struct object_id *oid,
					const char *required_type,
					unsigned long *size,
					struct object_id *oid_ret);

extern struct object *peel_to_type(const char *name, int namelen,
				   struct object *o, enum object_type);

enum date_mode_type {
	DATE_NORMAL = 0,
	DATE_RELATIVE,
	DATE_SHORT,
	DATE_ISO8601,
	DATE_ISO8601_STRICT,
	DATE_RFC2822,
	DATE_STRFTIME,
	DATE_RAW,
	DATE_UNIX
};

struct date_mode {
	enum date_mode_type type;
	const char *strftime_fmt;
	int local;
};

/*
 * Convenience helper for passing a constant type, like:
 *
 *   show_date(t, tz, DATE_MODE(NORMAL));
 */
#define DATE_MODE(t) date_mode_from_type(DATE_##t)
struct date_mode *date_mode_from_type(enum date_mode_type type);

const char *show_date(timestamp_t time, int timezone, const struct date_mode *mode);
void show_date_relative(timestamp_t time, int tz, const struct timeval *now,
			struct strbuf *timebuf);
int parse_date(const char *date, struct strbuf *out);
int parse_date_basic(const char *date, timestamp_t *timestamp, int *offset);
int parse_expiry_date(const char *date, timestamp_t *timestamp);
void datestamp(struct strbuf *out);
#define approxidate(s) approxidate_careful((s), NULL)
timestamp_t approxidate_careful(const char *, int *);
timestamp_t approxidate_relative(const char *date, const struct timeval *now);
void parse_date_format(const char *format, struct date_mode *mode);
int date_overflows(timestamp_t date);

#define IDENT_STRICT	       1
#define IDENT_NO_DATE	       2
#define IDENT_NO_NAME	       4
extern const char *git_author_info(int);
extern const char *git_committer_info(int);
extern const char *fmt_ident(const char *name, const char *email, const char *date_str, int);
extern const char *fmt_name(const char *name, const char *email);
extern const char *ident_default_name(void);
extern const char *ident_default_email(void);
extern const char *git_editor(void);
extern const char *git_sequence_editor(void);
extern const char *git_pager(int stdout_is_tty);
extern int is_terminal_dumb(void);
extern int git_ident_config(const char *, const char *, void *);
extern void reset_ident_date(void);

struct ident_split {
	const char *name_begin;
	const char *name_end;
	const char *mail_begin;
	const char *mail_end;
	const char *date_begin;
	const char *date_end;
	const char *tz_begin;
	const char *tz_end;
};
/*
 * Signals an success with 0, but time part of the result may be NULL
 * if the input lacks timestamp and zone
 */
extern int split_ident_line(struct ident_split *, const char *, int);

/*
 * Like show_date, but pull the timestamp and tz parameters from
 * the ident_split. It will also sanity-check the values and produce
 * a well-known sentinel date if they appear bogus.
 */
const char *show_ident_date(const struct ident_split *id,
			    const struct date_mode *mode);

/*
 * Compare split idents for equality or strict ordering. Note that we
 * compare only the ident part of the line, ignoring any timestamp.
 *
 * Because there are two fields, we must choose one as the primary key; we
 * currently arbitrarily pick the email.
 */
extern int ident_cmp(const struct ident_split *, const struct ident_split *);

struct checkout {
	struct index_state *istate;
	const char *base_dir;
	int base_dir_len;
	struct delayed_checkout *delayed_checkout;
	unsigned force:1,
		 quiet:1,
		 not_new:1,
		 clone:1,
		 refresh_cache:1;
};
#define CHECKOUT_INIT { NULL, "" }

#define TEMPORARY_FILENAME_LENGTH 25
extern int checkout_entry(struct cache_entry *ce, const struct checkout *state, char *topath, int *nr_checkouts);
extern void enable_delayed_checkout(struct checkout *state);
extern int finish_delayed_checkout(struct checkout *state, int *nr_checkouts);

struct cache_def {
	struct strbuf path;
	int flags;
	int track_flags;
	int prefix_len_stat_func;
};
#define CACHE_DEF_INIT { STRBUF_INIT, 0, 0, 0 }
static inline void cache_def_clear(struct cache_def *cache)
{
	strbuf_release(&cache->path);
}

extern int has_symlink_leading_path(const char *name, int len);
extern int threaded_has_symlink_leading_path(struct cache_def *, const char *, int);
extern int check_leading_path(const char *name, int len);
extern int has_dirs_only_path(const char *name, int len, int prefix_len);
extern void schedule_dir_for_removal(const char *name, int len);
extern void remove_scheduled_dirs(void);

struct pack_window {
	struct pack_window *next;
	unsigned char *base;
	off_t offset;
	size_t len;
	unsigned int last_used;
	unsigned int inuse_cnt;
};

struct pack_entry {
	off_t offset;
	struct packed_git *p;
};

/*
 * Create a temporary file rooted in the object database directory, or
 * die on failure. The filename is taken from "pattern", which should have the
 * usual "XXXXXX" trailer, and the resulting filename is written into the
 * "template" buffer. Returns the open descriptor.
 */
extern int odb_mkstemp(struct strbuf *temp_filename, const char *pattern);

/*
 * Create a pack .keep file named "name" (which should generally be the output
 * of odb_pack_name). Returns a file descriptor opened for writing, or -1 on
 * error.
 */
extern int odb_pack_keep(const char *name);

/*
 * Set this to 0 to prevent sha1_object_info_extended() from fetching missing
 * blobs. This has a difference only if extensions.partialClone is set.
 *
 * Its default value is 1.
 */
extern int fetch_if_missing;

/* Dumb servers support */
extern int update_server_info(int);

extern const char *get_log_output_encoding(void);
extern const char *get_commit_output_encoding(void);

/*
 * This is a hack for test programs like test-dump-untracked-cache to
 * ensure that they do not modify the untracked cache when reading it.
 * Do not use it otherwise!
 */
extern int ignore_untracked_cache_config;

extern int committer_ident_sufficiently_given(void);
extern int author_ident_sufficiently_given(void);

extern const char *git_commit_encoding;
extern const char *git_log_output_encoding;
extern const char *git_mailmap_file;
extern const char *git_mailmap_blob;

/* IO helper functions */
extern void maybe_flush_or_die(FILE *, const char *);
__attribute__((format (printf, 2, 3)))
extern void fprintf_or_die(FILE *, const char *fmt, ...);

#define COPY_READ_ERROR (-2)
#define COPY_WRITE_ERROR (-3)
extern int copy_fd(int ifd, int ofd);
extern int copy_file(const char *dst, const char *src, int mode);
extern int copy_file_with_time(const char *dst, const char *src, int mode);

extern void write_or_die(int fd, const void *buf, size_t count);
extern void fsync_or_die(int fd, const char *);

extern ssize_t read_in_full(int fd, void *buf, size_t count);
extern ssize_t write_in_full(int fd, const void *buf, size_t count);
extern ssize_t pread_in_full(int fd, void *buf, size_t count, off_t offset);

static inline ssize_t write_str_in_full(int fd, const char *str)
{
	return write_in_full(fd, str, strlen(str));
}

/**
 * Open (and truncate) the file at path, write the contents of buf to it,
 * and close it. Dies if any errors are encountered.
 */
extern void write_file_buf(const char *path, const char *buf, size_t len);

/**
 * Like write_file_buf(), but format the contents into a buffer first.
 * Additionally, write_file() will append a newline if one is not already
 * present, making it convenient to write text files:
 *
 *   write_file(path, "counter: %d", ctr);
 */
__attribute__((format (printf, 2, 3)))
extern void write_file(const char *path, const char *fmt, ...);

/* pager.c */
extern void setup_pager(void);
extern int pager_in_use(void);
extern int pager_use_color;
extern int term_columns(void);
extern int decimal_width(uintmax_t);
extern int check_pager_config(const char *cmd);
extern void prepare_pager_args(struct child_process *, const char *pager);

extern const char *editor_program;
extern const char *askpass_program;
extern const char *excludes_file;

/* base85 */
int decode_85(char *dst, const char *line, int linelen);
void encode_85(char *buf, const unsigned char *data, int bytes);

/* pkt-line.c */
void packet_trace_identity(const char *prog);

/* add */
/*
 * return 0 if success, 1 - if addition of a file failed and
 * ADD_FILES_IGNORE_ERRORS was specified in flags
 */
int add_files_to_cache(const char *prefix, const struct pathspec *pathspec, int flags);

/* diff.c */
extern int diff_auto_refresh_index;

/* match-trees.c */
void shift_tree(const struct object_id *, const struct object_id *, struct object_id *, int);
void shift_tree_by(const struct object_id *, const struct object_id *, struct object_id *, const char *);

/*
 * whitespace rules.
 * used by both diff and apply
 * last two digits are tab width
 */
#define WS_BLANK_AT_EOL         0100
#define WS_SPACE_BEFORE_TAB     0200
#define WS_INDENT_WITH_NON_TAB  0400
#define WS_CR_AT_EOL           01000
#define WS_BLANK_AT_EOF        02000
#define WS_TAB_IN_INDENT       04000
#define WS_TRAILING_SPACE      (WS_BLANK_AT_EOL|WS_BLANK_AT_EOF)
#define WS_DEFAULT_RULE (WS_TRAILING_SPACE|WS_SPACE_BEFORE_TAB|8)
#define WS_TAB_WIDTH_MASK        077
/* All WS_* -- when extended, adapt diff.c emit_symbol */
#define WS_RULE_MASK           07777
extern unsigned whitespace_rule_cfg;
extern unsigned whitespace_rule(struct index_state *, const char *);
extern unsigned parse_whitespace_rule(const char *);
extern unsigned ws_check(const char *line, int len, unsigned ws_rule);
extern void ws_check_emit(const char *line, int len, unsigned ws_rule, FILE *stream, const char *set, const char *reset, const char *ws);
extern char *whitespace_error_string(unsigned ws);
extern void ws_fix_copy(struct strbuf *, const char *, int, unsigned, int *);
extern int ws_blank_line(const char *line, int len, unsigned ws_rule);
#define ws_tab_width(rule)     ((rule) & WS_TAB_WIDTH_MASK)

/* ls-files */
void overlay_tree_on_index(struct index_state *istate,
			   const char *tree_name, const char *prefix);

/* setup.c */
struct startup_info {
	int have_repository;
	const char *prefix;
};
extern struct startup_info *startup_info;

/* merge.c */
struct commit_list;
int try_merge_command(struct repository *r,
		const char *strategy, size_t xopts_nr,
		const char **xopts, struct commit_list *common,
		const char *head_arg, struct commit_list *remotes);
int checkout_fast_forward(struct repository *r,
			  const struct object_id *from,
			  const struct object_id *to,
			  int overwrite_ignore);


int sane_execvp(const char *file, char *const argv[]);

/*
 * A struct to encapsulate the concept of whether a file has changed
 * since we last checked it. This uses criteria similar to those used
 * for the index.
 */
struct stat_validity {
	struct stat_data *sd;
};

void stat_validity_clear(struct stat_validity *sv);

/*
 * Returns 1 if the path is a regular file (or a symlink to a regular
 * file) and matches the saved stat_validity, 0 otherwise.  A missing
 * or inaccessible file is considered a match if the struct was just
 * initialized, or if the previous update found an inaccessible file.
 */
int stat_validity_check(struct stat_validity *sv, const char *path);

/*
 * Update the stat_validity from a file opened at descriptor fd. If
 * the file is missing, inaccessible, or not a regular file, then
 * future calls to stat_validity_check will match iff one of those
 * conditions continues to be true.
 */
void stat_validity_update(struct stat_validity *sv, int fd);

int versioncmp(const char *s1, const char *s2);
void sleep_millisec(int millisec);

/*
 * Create a directory and (if share is nonzero) adjust its permissions
 * according to the shared_repository setting. Only use this for
 * directories under $GIT_DIR.  Don't use it for working tree
 * directories.
 */
void safe_create_dir(const char *dir, int share);

/*
 * Should we print an ellipsis after an abbreviated SHA-1 value
 * when doing diff-raw output or indicating a detached HEAD?
 */
extern int print_sha1_ellipsis(void);

/* Return 1 if the file is empty or does not exists, 0 otherwise. */
extern int is_empty_or_missing_file(const char *filename);

#endif /* CACHE_H */<|MERGE_RESOLUTION|>--- conflicted
+++ resolved
@@ -1359,14 +1359,9 @@
 extern int get_oid_treeish(const char *str, struct object_id *oid);
 extern int get_oid_blob(const char *str, struct object_id *oid);
 extern void maybe_die_on_misspelt_object_name(const char *name, const char *prefix);
-<<<<<<< HEAD
-extern enum get_oid_result get_oid_with_context(const char *str, unsigned flags, struct object_id *oid, struct object_context *oc);
-=======
-extern int get_oid_with_context(struct repository *repo, const char *str,
+extern enum get_oid_result get_oid_with_context(struct repository *repo, const char *str,
 				unsigned flags, struct object_id *oid,
 				struct object_context *oc);
->>>>>>> f8adbec9
-
 
 typedef int each_abbrev_fn(const struct object_id *oid, void *);
 extern int for_each_abbrev(const char *prefix, each_abbrev_fn, void *);
