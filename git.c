--- conflicted
+++ resolved
@@ -46,13 +46,10 @@
 		{ "log", cmd_log },
 		{ "whatchanged", cmd_whatchanged },
 		{ "show", cmd_show },
-<<<<<<< HEAD
 		{ "fmt-patch", cmd_format_patch },
 		{ "count-objects", cmd_count_objects },
 		{ "diffn", cmd_diff },
-=======
 		{ "push", cmd_push },
->>>>>>> 755225de
 	};
 	int i;
 
